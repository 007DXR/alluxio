--- conflicted
+++ resolved
@@ -112,22 +112,12 @@
   }
 
   @Override
-<<<<<<< HEAD
   public long loadFileInfoFromUfs(String path, String ufsPath, boolean recursive)
       throws FileAlreadyExistException, BlockInfoException, SuspectedFileSizeException,
       TachyonException, InvalidPathException {
     Preconditions.checkArgument(ufsPath != null && !ufsPath.isEmpty(), "UFSPath is required.");
 
-    UnderFileSystem underfs = UnderFileSystem.get(ufsPath, mFileSystemMaster.getTachyonConf());
-=======
-  public long loadFileInfoFromUfs(String path, String ufsPath, long blockSizeByte,
-      boolean recursive) throws FileAlreadyExistException, BlockInfoException,
-      SuspectedFileSizeException, TachyonException, InvalidPathException {
-    if (ufsPath == null || ufsPath.isEmpty()) {
-      throw new IllegalArgumentException("the underFS path is not provided");
-    }
     UnderFileSystem underfs = UnderFileSystem.get(ufsPath, MasterContext.getConf());
->>>>>>> 0251a2c5
     try {
       long ufsBlockSizeByte = underfs.getBlockSizeByte(ufsPath);
       long fileSizeByte = underfs.getFileSize(ufsPath);
