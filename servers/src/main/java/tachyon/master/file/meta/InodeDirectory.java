/*
 * Licensed to the University of California, Berkeley under one or more contributor license
 * agreements. See the NOTICE file distributed with this work for additional information regarding
 * copyright ownership. The ASF licenses this file to You under the Apache License, Version 2.0 (the
 * "License"); you may not use this file except in compliance with the License. You may obtain a
 * copy of the License at
 *
 * http://www.apache.org/licenses/LICENSE-2.0
 *
 * Unless required by applicable law or agreed to in writing, software distributed under the License
 * is distributed on an "AS IS" BASIS, WITHOUT WARRANTIES OR CONDITIONS OF ANY KIND, either express
 * or implied. See the License for the specific language governing permissions and limitations under
 * the License.
 */

package tachyon.master.file.meta;

import java.util.HashSet;
import java.util.Set;

import com.google.common.collect.ImmutableSet;

import tachyon.Constants;
import tachyon.collections.IndexedSet;
import tachyon.proto.journal.File.InodeDirectoryEntry;
import tachyon.proto.journal.Journal.JournalEntry;
import tachyon.thrift.FileInfo;

/**
 * Tachyon file system's directory representation in the file system master.
 */
public final class InodeDirectory extends Inode {
  public static class Builder extends Inode.Builder<InodeDirectory.Builder> {

    public Builder() {
      super();
      mDirectory = true;
    }

    /**
     * Builds a new instance of {@link InodeDirectory}.
     *
     * @return a {@link InodeDirectory} instance
     */
    @Override
    public InodeDirectory build() {
      return new InodeDirectory(this);
    }

    @Override
    protected Builder getThis() {
      return this;
    }
  }

  private IndexedSet.FieldIndex<Inode> mIdIndex = new IndexedSet.FieldIndex<Inode>() {
    @Override
    public Object getFieldValue(Inode o) {
      return o.getId();
    }
  };

  private IndexedSet.FieldIndex<Inode> mNameIndex = new IndexedSet.FieldIndex<Inode>() {
    @Override
    public Object getFieldValue(Inode o) {
      return o.getName();
    }
  };

  @SuppressWarnings("unchecked")
  private IndexedSet<Inode> mChildren = new IndexedSet<Inode>(mIdIndex, mNameIndex);

  private InodeDirectory(InodeDirectory.Builder builder) {
    super(builder);
  }

  /**
   * Adds the given inode to the set of children.
   *
   * @param child the inode to add
   */
  public synchronized void addChild(Inode child) {
    mChildren.add(child);
  }

  /**
   * Generates client file info for the folder.
   *
   * @param path the path of the folder in the filesystem
   * @return the generated FileInfo
   */
  @Override
  public FileInfo generateClientFileInfo(String path) {
    FileInfo ret = new FileInfo();
    ret.fileId = getId();
    ret.name = getName();
    ret.path = path;
    ret.length = 0;
    ret.blockSizeBytes = 0;
    ret.creationTimeMs = getCreationTimeMs();
    ret.isCompleted = true;
    ret.isFolder = true;
    ret.isPinned = isPinned();
    ret.isCacheable = false;
    ret.isPersisted = isPersisted();
    ret.blockIds = null;
    ret.lastModificationTimeMs = getLastModificationTimeMs();
    ret.ttl = Constants.NO_TTL;
    ret.userName = getUserName();
    ret.groupName = getGroupName();
    ret.permission = getPermission();
    return ret;
  }

  /**
   * @param id the inode id of the child
   * @return the inode with the given id, or null if there is no child with that id
   */
  public synchronized Inode getChild(long id) {
    return mChildren.getFirstByField(mIdIndex, id);
  }

  /**
   * @param name the name of the child
   * @return the inode with the given name, or null if there is no child with that name
   */
  public synchronized Inode getChild(String name) {
    return mChildren.getFirstByField(mNameIndex, name);
  }

  /**
   * @return an unmodifiable set of the children inodes
   */
  public synchronized Set<Inode> getChildren() {
    return ImmutableSet.copyOf(mChildren.iterator());
  }

  /**
   * @return the ids of the children
   */
  public synchronized Set<Long> getChildrenIds() {
    Set<Long> ret = new HashSet<Long>(mChildren.size());
    for (Inode child : mChildren) {
      ret.add(child.getId());
    }
    return ret;
  }

  /**
   * @return the number of children in the directory
   */
  public synchronized int getNumberOfChildren() {
    return mChildren.size();
  }

  /**
   * Removes the given inode from the directory.
   *
   * @param child the Inode to remove
   * @return true if the inode was removed, false otherwise
   */
  public synchronized boolean removeChild(Inode child) {
    return mChildren.remove(child);
  }

  /**
   * Removes the given child by its name from the directory.
   *
   * @param name the name of the Inode to remove
   * @return true if the inode was removed, false otherwise
   */
  public synchronized boolean removeChild(String name) {
    return mChildren.removeByField(mNameIndex, name);
  }

  @Override
  public String toString() {
    StringBuilder sb = new StringBuilder("InodeFolder(");
    sb.append(super.toString()).append(",").append(getChildren()).append(")");
    return sb.toString();
  }

  /**
   * Converts the entry to an {@link InodeDirectory}.
   *
   * @return the {@link InodeDirectory} representation
   */
  public static InodeDirectory fromJournalEntry(InodeDirectoryEntry entry) {
    InodeDirectory inode =
        new InodeDirectory.Builder()
            .setName(entry.getName())
            .setId(entry.getId())
            .setParentId(entry.getParentId())
            .setCreationTimeMs(entry.getCreationTimeMs())
            .setPersisted(entry.getPersisted())
            .setPinned(entry.getPinned())
            .setLastModificationTimeMs(entry.getLastModificationTimeMs())
            .build();
    return inode;
  }

  @Override
  public synchronized JournalEntry toJournalEntry() {
<<<<<<< HEAD
    InodeDirectoryEntry inodeDirectory = InodeDirectoryEntry.newBuilder()
        .setCreationTimeMs(getCreationTimeMs())
        .setId(getId())
        .setName(getName())
        .setParentId(getParentId())
        .setPersisted(isPersisted())
        .setPinned(isPinned())
        .setLastModificationTimeMs(getLastModificationTimeMs())
        .build();
    return JournalEntry.newBuilder().setInodeDirectory(inodeDirectory).build();
=======
    return new InodeDirectoryEntry(getCreationTimeMs(), getId(), getName(), getParentId(),
        isPersisted(), isPinned(), getLastModificationTimeMs(), getUserName(), getGroupName(),
            getPermission());
>>>>>>> ebc4ae1a
  }
}<|MERGE_RESOLUTION|>--- conflicted
+++ resolved
@@ -24,6 +24,7 @@
 import tachyon.collections.IndexedSet;
 import tachyon.proto.journal.File.InodeDirectoryEntry;
 import tachyon.proto.journal.Journal.JournalEntry;
+import tachyon.security.authorization.PermissionStatus;
 import tachyon.thrift.FileInfo;
 
 /**
@@ -186,6 +187,8 @@
    * @return the {@link InodeDirectory} representation
    */
   public static InodeDirectory fromJournalEntry(InodeDirectoryEntry entry) {
+    PermissionStatus permissionStatus = new PermissionStatus(entry.getUserName(),
+        entry.getGroupName(), (short) entry.getPermission());
     InodeDirectory inode =
         new InodeDirectory.Builder()
             .setName(entry.getName())
@@ -195,13 +198,13 @@
             .setPersisted(entry.getPersisted())
             .setPinned(entry.getPinned())
             .setLastModificationTimeMs(entry.getLastModificationTimeMs())
+            .setPermissionStatus(permissionStatus)
             .build();
     return inode;
   }
 
   @Override
   public synchronized JournalEntry toJournalEntry() {
-<<<<<<< HEAD
     InodeDirectoryEntry inodeDirectory = InodeDirectoryEntry.newBuilder()
         .setCreationTimeMs(getCreationTimeMs())
         .setId(getId())
@@ -210,12 +213,10 @@
         .setPersisted(isPersisted())
         .setPinned(isPinned())
         .setLastModificationTimeMs(getLastModificationTimeMs())
+        .setUserName(getUserName())
+        .setGroupName(getGroupName())
+        .setPermission(getPermission())
         .build();
     return JournalEntry.newBuilder().setInodeDirectory(inodeDirectory).build();
-=======
-    return new InodeDirectoryEntry(getCreationTimeMs(), getId(), getName(), getParentId(),
-        isPersisted(), isPinned(), getLastModificationTimeMs(), getUserName(), getGroupName(),
-            getPermission());
->>>>>>> ebc4ae1a
   }
 }