/*
 * The Alluxio Open Foundation licenses this work under the Apache License, version 2.0
 * (the "License"). You may not use this work except in compliance with the License, which is
 * available at www.apache.org/licenses/LICENSE-2.0
 *
 * This software is distributed on an "AS IS" basis, WITHOUT WARRANTIES OR CONDITIONS OF ANY KIND,
 * either express or implied, as more fully set forth in the License.
 *
 * See the NOTICE file distributed with this work for information regarding copyright ownership.
 */

package alluxio.master;

import alluxio.AlluxioTestDirectory;
import alluxio.Configuration;
import alluxio.Constants;
import alluxio.PropertyKey;
import alluxio.client.file.FileSystem;
import alluxio.util.UnderFileSystemUtils;
import alluxio.util.network.NetworkAddressUtils;
import alluxio.util.network.NetworkAddressUtils.ServiceType;

import com.google.common.base.Supplier;
import org.slf4j.Logger;
import org.slf4j.LoggerFactory;

import java.io.IOException;
import java.net.InetSocketAddress;

import javax.annotation.concurrent.NotThreadSafe;

/**
 * Constructs an isolated master. Primary users of this class are the {@link LocalAlluxioCluster}
 * and {@link MultiMasterLocalAlluxioCluster}.
 *
 * Isolated is defined as having its own root directory, and port.
 */
@NotThreadSafe
public final class LocalAlluxioMaster {
  private static final Logger LOG = LoggerFactory.getLogger(LocalAlluxioMaster.class);

  private final String mHostname;

  private final String mJournalFolder;

  private final Supplier<String> mClientSupplier = new Supplier<String>() {
    @Override
    public String get() {
      return getUri();
    }
  };
  private final ClientPool mClientPool = new ClientPool(mClientSupplier);

  private MasterProcess mMasterProcess;
  private Thread mMasterThread;

  private AlluxioSecondaryMaster mSecondaryMaster;
  private Thread mSecondaryMasterThread;

  private LocalAlluxioMaster() throws IOException {
    mHostname = NetworkAddressUtils.getConnectHost(ServiceType.MASTER_RPC);
    mJournalFolder = Configuration.get(PropertyKey.MASTER_JOURNAL_FOLDER);
  }

  /**
   * Creates a new local Alluxio master with an isolated work directory and port.
   *
   * @throws IOException when unable to do file operation or listen on port
   * @return an instance of Alluxio master
   */
  public static LocalAlluxioMaster create() throws IOException {
    String workDirectory = uniquePath();
    UnderFileSystemUtils.deleteDirIfExists(workDirectory);
    UnderFileSystemUtils.mkdirIfNotExists(workDirectory);

    Configuration.set(PropertyKey.WORK_DIR, workDirectory);

    return new LocalAlluxioMaster();
  }

  /**
   * Creates a new local Alluxio master with a isolated port.
   *
   * @param workDirectory Alluxio work directory, this method will create it if it doesn't exist yet
   * @return the created Alluxio master
   * @throws IOException when unable to do file operation or listen on port
   */
  public static LocalAlluxioMaster create(final String workDirectory) throws IOException {
    UnderFileSystemUtils.mkdirIfNotExists(workDirectory);

    return new LocalAlluxioMaster();
  }

  /**
   * Starts the master.
   */
  public void start() {
    mMasterProcess = MasterProcess.Factory.create();
    Runnable runMaster = new Runnable() {
      @Override
      public void run() {
        try {
          mMasterProcess.start();
        } catch (Exception e) {
          // Log the exception as the RuntimeException will be caught and handled silently by JUnit
          LOG.error("Start master error", e);
          throw new RuntimeException(e + " \n Start Master Error \n" + e.getMessage(), e);
        }
      }
    };

    mMasterThread = new Thread(runMaster);
    mMasterThread.setName("MasterThread-" + System.identityHashCode(this));
    mMasterThread.start();
    mMasterProcess.waitForReady();
  }

  /**
   * Starts the secondary master.
   */
  public void startSecondary() {
    mSecondaryMaster = new AlluxioSecondaryMaster();
    Runnable runSecondaryMaster = new Runnable() {
      @Override
      public void run() {
        try {
          mSecondaryMaster.start();
        } catch (Exception e) {
          // Log the exception as the RuntimeException will be caught and handled silently by JUnit
          LOG.error("Start secondary master error", e);
          throw new RuntimeException(e + " \n Start Secondary Master Error \n" + e.getMessage(), e);
        }
      }
    };

    mSecondaryMasterThread = new Thread(runSecondaryMaster);
    mSecondaryMasterThread.start();
    mSecondaryMaster.waitForReady();
  }

  /**
   * @return true if the master is serving, false otherwise
   */
  public boolean isServing() {
    return mMasterProcess.isServing();
  }

  /**
   * Stops the master and cleans up client connections.
   *
   * @throws Exception when the operation fails
   */
  public void stop() throws Exception {
<<<<<<< HEAD
    // This shutdown needs to be done in a loop with retry because the interrupt signal can
    // sometimes be ignored in the master implementation. For example, if the master is doing
    // a hdfs listStatus RPC (hadoop version is 1.x), the interrupt signal is not properly handled.
    while (mMasterThread.isAlive()) {
      mAlluxioMaster.stop();
      mMasterThread.interrupt();
      LOG.info("Stopping master thread {}.", System.identityHashCode(this));
      mMasterThread.join(1000);
    }
=======
    clearClients();

    mMasterProcess.stop();
    mMasterThread.interrupt();
>>>>>>> 1147baee
    if (mSecondaryMaster != null) {
      mSecondaryMaster.stop();
    }
    if (mSecondaryMasterThread != null) {
      mSecondaryMasterThread.interrupt();
    }

    clearClients();
    System.clearProperty("alluxio.web.resources");
    System.clearProperty("alluxio.master.min.worker.threads");
  }

  /**
   * Clears all the clients.
   *
   * @throws IOException if the client pool cannot be closed
   */
  public void clearClients() throws IOException {
    mClientPool.close();
  }

  /**
   * @return the externally resolvable address of the master
   */
  public InetSocketAddress getAddress() {
    return mMasterProcess.getRpcAddress();
  }

  /**
   * @return the internal {@link MasterProcess}
   */
  public MasterProcess getMasterProcess() {
    return mMasterProcess;
  }

  /**
   * Gets the actual port that the RPC service is listening on.
   *
   * @return the RPC local port
   */
  public int getRpcLocalPort() {
    return mMasterProcess.getRpcAddress().getPort();
  }

  /**
   * @return the URI of the master
   */
  public String getUri() {
    return Constants.HEADER + mHostname + ":" + getRpcLocalPort();
  }

  /**
   * @return the client from the pool
   * @throws IOException if the client cannot be retrieved
   */
  public FileSystem getClient() throws IOException {
    return mClientPool.getClient();
  }

  private static String uniquePath() throws IOException {
    return AlluxioTestDirectory.createTemporaryDirectory("alluxio-master").getAbsolutePath();
  }

  /**
   * @return the folder of the journal
   */
  public String getJournalFolder() {
    return mJournalFolder;
  }
}<|MERGE_RESOLUTION|>--- conflicted
+++ resolved
@@ -151,22 +151,16 @@
    * @throws Exception when the operation fails
    */
   public void stop() throws Exception {
-<<<<<<< HEAD
     // This shutdown needs to be done in a loop with retry because the interrupt signal can
     // sometimes be ignored in the master implementation. For example, if the master is doing
     // a hdfs listStatus RPC (hadoop version is 1.x), the interrupt signal is not properly handled.
     while (mMasterThread.isAlive()) {
-      mAlluxioMaster.stop();
+      mMasterProcess.stop();
       mMasterThread.interrupt();
       LOG.info("Stopping master thread {}.", System.identityHashCode(this));
       mMasterThread.join(1000);
     }
-=======
-    clearClients();
-
-    mMasterProcess.stop();
-    mMasterThread.interrupt();
->>>>>>> 1147baee
+
     if (mSecondaryMaster != null) {
       mSecondaryMaster.stop();
     }
