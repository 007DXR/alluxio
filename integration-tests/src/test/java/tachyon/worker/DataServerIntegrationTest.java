--- conflicted
+++ resolved
@@ -140,12 +140,8 @@
     // LocalTachyonCluster.
     tachyonConf.set(Constants.WORKER_DATA_SERVER, mDataServerClass);
     tachyonConf.set(Constants.WORKER_NETWORK_NETTY_FILE_TRANSFER_TYPE, mNettyTransferType);
-<<<<<<< HEAD
     tachyonConf.set(Constants.USER_FILE_BUFFER_BYTES, String.valueOf(100));
-    tachyonConf.set(Constants.USER_REMOTE_BLOCK_READER, mBlockReader);
-=======
     tachyonConf.set(Constants.USER_BLOCK_REMOTE_READER, mBlockReader);
->>>>>>> b7313c0f
 
     mLocalTachyonCluster =
         new LocalTachyonCluster(WORKER_CAPACITY_BYTES, USER_QUOTA_UNIT_BYTES, Constants.GB);
