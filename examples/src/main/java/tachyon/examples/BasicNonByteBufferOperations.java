--- conflicted
+++ resolved
@@ -74,27 +74,14 @@
     tachyonConf.set(Constants.MASTER_HOSTNAME, mMasterLocation.getHost());
     tachyonConf.set(Constants.MASTER_PORT, Integer.toString(mMasterLocation.getPort()));
     ClientContext.reset(tachyonConf);
-<<<<<<< HEAD
-    TachyonFileSystem tFS = TachyonFileSystem.TachyonFileSystemFactory.get();
-    write(tFS, mFilePath, mWriteType, mDeleteIfExists, mLength);
-    return read(tFS, mFilePath, mReadType);
-  }
-
-  private void write(TachyonFileSystem tachyonFileSystem, TachyonURI filePath, WriteType writeType,
-      boolean deleteIfExists, int length) throws IOException, TachyonException {
-    OutStreamOptions clientOptions =
-        new OutStreamOptions.Builder(ClientContext.getConf()).setWriteType(writeType).build();
-    // If the file exists already, we will override it.
-=======
     TachyonFileSystem tachyonClient = TachyonFileSystem.TachyonFileSystemFactory.get();
     write(tachyonClient);
     return read(tachyonClient);
   }
 
   private void write(TachyonFileSystem tachyonClient) throws IOException, TachyonException {
-    OutStreamOptions clientOptions = new OutStreamOptions.Builder(ClientContext.getConf())
-        .setTachyonStorageType(mTachyonWriteType).setUnderStorageType(mUfsWriteType).build();
->>>>>>> 90961872
+    OutStreamOptions clientOptions =
+        new OutStreamOptions.Builder(ClientContext.getConf()).setWriteType(mWriteType).build();
     FileOutStream fileOutStream =
         getOrCreate(tachyonClient, mFilePath, mDeleteIfExists, clientOptions);
     DataOutputStream os = new DataOutputStream(fileOutStream);
@@ -129,21 +116,12 @@
     throw new FileAlreadyExistsException("File exists and deleteIfExists is false");
   }
 
-<<<<<<< HEAD
-  private boolean read(TachyonFileSystem tachyonFileSystem, TachyonURI filePath,
-      ReadType readType) throws IOException, TachyonException {
-    InStreamOptions clientOptions = new InStreamOptions.Builder(ClientContext.getConf())
-        .setReadType(readType).build();
-    TachyonFile file = tachyonFileSystem.open(filePath);
-    DataInputStream input = new DataInputStream(tachyonFileSystem.getInStream(file, clientOptions));
-    boolean passes = true;
-=======
   private boolean read(TachyonFileSystem tachyonClient) throws IOException, TachyonException {
     InStreamOptions clientOptions = new InStreamOptions.Builder(ClientContext.getConf())
-        .setTachyonStorageType(mReadType).build();
+          .setReadType(mReadType).build();
+
     TachyonFile file = tachyonClient.open(mFilePath);
     DataInputStream input = new DataInputStream(tachyonClient.getInStream(file, clientOptions));
->>>>>>> 90961872
     try {
       int length = input.readInt();
       for (int i = 0; i < length; i ++) {
