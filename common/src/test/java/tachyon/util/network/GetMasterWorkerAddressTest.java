/*
 * Licensed to the University of California, Berkeley under one or more contributor license
 * agreements. See the NOTICE file distributed with this work for additional information regarding
 * copyright ownership. The ASF licenses this file to You under the Apache License, Version 2.0 (the
 * "License"); you may not use this file except in compliance with the License. You may obtain a
 * copy of the License at
 *
 * http://www.apache.org/licenses/LICENSE-2.0
 *
 * Unless required by applicable law or agreed to in writing, software distributed under the License
 * is distributed on an "AS IS" BASIS, WITHOUT WARRANTIES OR CONDITIONS OF ANY KIND, either express
 * or implied. See the License for the specific language governing permissions and limitations under
 * the License.
 */

package tachyon.util.network;

import java.net.InetSocketAddress;
import java.util.LinkedHashMap;
import java.util.Map;

import org.junit.Assert;
import org.junit.Before;
import org.junit.BeforeClass;
import org.junit.Test;

import tachyon.Constants;
import tachyon.conf.TachyonConf;
<<<<<<< HEAD
=======
import tachyon.util.network.NetworkAddressUtils.ServiceType;
>>>>>>> 8135a0e2

public class GetMasterWorkerAddressTest {
  private static Map<String, String> sTestProperties = new LinkedHashMap<String, String>();
  private static Map<String, String> sNullMasterHostNameTestProperties =
      new LinkedHashMap<String, String>();
  private static Map<String, String> sNullMasterPortTestProperties =
      new LinkedHashMap<String, String>();
  private static Map<String, String> sNullTestProperties = new LinkedHashMap<String, String>();

  private TachyonConf mCustomPropsTachyonConf;
  private TachyonConf mNullMasterHostNameTachyonConf;
  private TachyonConf mNullMasterPortTachyonConf;
  private TachyonConf mNullTachyonConf;

  @BeforeClass
  public static void beforeClass() {
    // initialize the test properties.
    sTestProperties.put(Constants.MASTER_HOSTNAME, "RemoteMaster1");
    sTestProperties.put(Constants.MASTER_PORT, "10000");
    sTestProperties.put(Constants.WORKER_PORT, "10001");

    // initialize the null master host name test properties.
    sNullMasterHostNameTestProperties.put(Constants.MASTER_PORT, "20000");

    // initialize the null master port test properties.
    sNullMasterPortTestProperties.put(Constants.MASTER_HOSTNAME, "RemoteMaster3");
  }

  @Before
  public void before() {
    // init TachyonConf
    mCustomPropsTachyonConf = new TachyonConf(sTestProperties);
    mNullMasterHostNameTachyonConf = new TachyonConf(sNullMasterHostNameTestProperties);
    mNullMasterPortTachyonConf = new TachyonConf(sNullMasterPortTestProperties);
    mNullTachyonConf = new TachyonConf(sNullTestProperties);
  }

  @Test
  public void getMasterAddressTest() {
    String defaultHostname = NetworkAddressUtils.getLocalHostName(mCustomPropsTachyonConf);

    // connect host and port
    InetSocketAddress masterAddress =
        NetworkAddressUtils.getConnectAddress(ServiceType.MASTER_RPC, mCustomPropsTachyonConf);
    Assert.assertNotNull(masterAddress);
    Assert.assertEquals(new InetSocketAddress("RemoteMaster1", 10000), masterAddress);

    // port only
    masterAddress =
        NetworkAddressUtils.getConnectAddress(ServiceType.MASTER_RPC,
            mNullMasterHostNameTachyonConf);
    Assert.assertNotNull(masterAddress);
    Assert.assertEquals(new InetSocketAddress(defaultHostname, 20000), masterAddress);
<<<<<<< HEAD
=======

    // connect host only
    masterAddress =
        NetworkAddressUtils.getConnectAddress(ServiceType.MASTER_RPC, mNullMasterPortTachyonConf);
    Assert.assertNotNull(masterAddress);
    Assert.assertEquals(new InetSocketAddress("RemoteMaster3", defaultPort), masterAddress);

    // all default
    masterAddress = NetworkAddressUtils.getConnectAddress(ServiceType.MASTER_RPC, mNullTachyonConf);
    Assert.assertNotNull(masterAddress);
    Assert.assertEquals(new InetSocketAddress(defaultHostname, defaultPort), masterAddress);
>>>>>>> 8135a0e2
  }

  @Test
  public void getWorkerAddressTest() {
    String defaultHostname = NetworkAddressUtils.getLocalHostName(mCustomPropsTachyonConf);

    // port only
    InetSocketAddress workerAddress = 
        NetworkAddressUtils.getConnectAddress(ServiceType.WORKER_RPC, mCustomPropsTachyonConf);
    Assert.assertNotNull(workerAddress);
    Assert.assertEquals(new InetSocketAddress(defaultHostname, 10001), workerAddress);
<<<<<<< HEAD
=======

    // all default
    workerAddress = NetworkAddressUtils.getConnectAddress(ServiceType.WORKER_RPC, mNullTachyonConf);
    Assert.assertNotNull(workerAddress);
    Assert.assertEquals(new InetSocketAddress(defaultHostname, defaultPort), workerAddress);
>>>>>>> 8135a0e2
  }
}<|MERGE_RESOLUTION|>--- conflicted
+++ resolved
@@ -26,10 +26,7 @@
 
 import tachyon.Constants;
 import tachyon.conf.TachyonConf;
-<<<<<<< HEAD
-=======
 import tachyon.util.network.NetworkAddressUtils.ServiceType;
->>>>>>> 8135a0e2
 
 public class GetMasterWorkerAddressTest {
   private static Map<String, String> sTestProperties = new LinkedHashMap<String, String>();
@@ -83,8 +80,6 @@
             mNullMasterHostNameTachyonConf);
     Assert.assertNotNull(masterAddress);
     Assert.assertEquals(new InetSocketAddress(defaultHostname, 20000), masterAddress);
-<<<<<<< HEAD
-=======
 
     // connect host only
     masterAddress =
@@ -96,7 +91,6 @@
     masterAddress = NetworkAddressUtils.getConnectAddress(ServiceType.MASTER_RPC, mNullTachyonConf);
     Assert.assertNotNull(masterAddress);
     Assert.assertEquals(new InetSocketAddress(defaultHostname, defaultPort), masterAddress);
->>>>>>> 8135a0e2
   }
 
   @Test
@@ -108,13 +102,10 @@
         NetworkAddressUtils.getConnectAddress(ServiceType.WORKER_RPC, mCustomPropsTachyonConf);
     Assert.assertNotNull(workerAddress);
     Assert.assertEquals(new InetSocketAddress(defaultHostname, 10001), workerAddress);
-<<<<<<< HEAD
-=======
 
     // all default
     workerAddress = NetworkAddressUtils.getConnectAddress(ServiceType.WORKER_RPC, mNullTachyonConf);
     Assert.assertNotNull(workerAddress);
     Assert.assertEquals(new InetSocketAddress(defaultHostname, defaultPort), workerAddress);
->>>>>>> 8135a0e2
   }
 }