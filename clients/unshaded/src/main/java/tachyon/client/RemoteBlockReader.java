--- conflicted
+++ resolved
@@ -49,13 +49,8 @@
    * @param blockId the id of the block trying to read.
    * @param offset the offset of the block.
    * @param length the length the client wants to read.
-<<<<<<< HEAD
-   * @return ByteBuffer of the specific remote block with a offset and length if read success.
-   * @throws IOException
-=======
    * @return a byte buffer containing the remote data block.
    * @throws IOException if the remote server is not reachable or responds with failures.
->>>>>>> 8b2a8127
    */
   ByteBuffer readRemoteBlock(String host, int port, long blockId, long offset,
       long length) throws IOException;
