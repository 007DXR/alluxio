--- conflicted
+++ resolved
@@ -41,21 +41,12 @@
   /**
    * Create a simple file with <code>len</code> bytes.
    *
-<<<<<<< HEAD
-   * @param tfs
-   * @param fileURI
-   * @param op
-   * @param len
-   * @return created file id.
-   * @throws IOException
-=======
    * @param tfs a TachyonFS handler
    * @param fileURI URI of the file
    * @param op WriteType used to create the file 
    * @param len file size
-   * @return Id of the created file
+   * @return Id created file id
    * @throws IOException if <code>path</code> is invalid (e.g., illegal URI)
->>>>>>> 8b2a8127
    */
   public static int createByteFile(TachyonFS tfs, TachyonURI fileURI, WriteType op, int len)
       throws IOException {
