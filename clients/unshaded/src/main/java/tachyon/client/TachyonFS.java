--- conflicted
+++ resolved
@@ -570,19 +570,13 @@
    * @throws IOException if the underlying master RPC fails
    */
   public synchronized List<FileBlockInfo> getFileBlocks(long fid) throws IOException {
-<<<<<<< HEAD
     // TODO(hy) Should read from mClientFileInfos if possible.
     // TODO(hy) Should add timeout to improve this.
-    return mFSMasterClient.getFileBlockInfoList(fid);
-=======
-    // TODO(haoyuan) Should read from mClientFileInfos if possible.
-    // TODO(haoyuan) Should add timeout to improve this.
     try {
       return mFSMasterClient.getFileBlockInfoList(fid);
     } catch (FileDoesNotExistException e) {
       throw new IOException(e);
     }
->>>>>>> 4a99402a
   }
 
   /**
