---
layout: global
title: Configuring Tachyon with HDFS
nickname: Tachyon with HDFS
group: Under Stores
priority: 3
---

This guide describes how to configure Tachyon with
[HDFS](https://hadoop.apache.org/docs/stable/hadoop-project-dist/hadoop-hdfs/HdfsUserGuide.html)
as the under storage system.

# Initial Setup

To run a Tachyon cluster on a set of machines, you must deploy Tachyon binaries to each of these
machines. You can either
[compile the binaries from Tachyon source code](Building-Tachyon-Master-Branch.html), or
[download the precompiled binaries directly](Running-Tachyon-Locally.html).

Note that, by default, Tachyon binaries are built to work with Hadoop HDFS version `2.2.0`. To use
another Hadoop version, one needs to recompile Tachyon binaries from source code with the correct
Hadoop version set by either of following approaches. Assume `${TACHYON_HOME}` is the root directory
of Tachyon source code.

* Modify the `hadoop.version` tag defined in `${TACHYON_HOME}/pom.xml`. E.g., to work with Hadoop
`2.6.0`, modify this pom file to set "`<hadoop.version>2.6.0</hadoop.version>`" instead of
"`<hadoop.version>2.2.0</hadoop.version>`". Then recompile the source using maven.

```bash
$ mvn clean package
```

* Alternatively, you can also pass the correct Hadoop version in command line when compiling with
maven. For example, if you want Tachyon to work with Hadoop HDFS `2.6.0`:

```bash
$ mvn -Dhadoop.version=2.6.0 clean package
```

If everything succeeds, you should see
`tachyon-assemblies-{{site.TACHYON_RELEASED_VERSION}}-jar-with-dependencies.jar` created in the
`assembly/target` directory and this is the jar file you can use to run both Tachyon Master and Worker.

# Configuring Tachyon

To run Tachyon binary, we must setup configuration files. Create your configuration file from the
template:

```bash
$ cp conf/tachyon-env.sh.template conf/tachyon-env.sh
```

Then edit `tachyon-env.sh` file to set the under storage address to the HDFS namenode address
(e.g., `hdfs://localhost:9000` if you are running the HDFS namenode locally with default port).

```bash
export TACHYON_UNDERFS_ADDRESS=hdfs://NAMENODE:PORT
```

# Running Tachyon Locally with HDFS

After everything is configured, you can start up Tachyon locally to see that everything works.

```bash
$ ./bin/tachyon format
$ ./bin/tachyon-start.sh local
```

This should start one Tachyon master and one Tachyon worker locally. You can see the master UI at
[http://localhost:19999](http://localhost:19999).

Next, you can run a simple example program:

```bash
<<<<<<< HEAD
$ ./bin/tachyon runTest Basic STORE SYNC_PERSIST
```

For the first sample program, you should be able to see something similar to the following:
=======
$ ./bin/tachyon runTests
```

After this succeeds, you can visit HDFS web UI at [http://localhost:50070](http://localhost:50070)
to verify the files and directories created by Tachyon exist. For this test, you should see
files named like: `/tachyon/data/default_tests_files/BasicFile_STORE_SYNC_PERSIST`
>>>>>>> 42909129

```bash
/default_tests_files/BasicFile_STORE_SYNC_PERSIST has been removed
2015-10-21 15:43:44,727 INFO   (ClientBase.java:connect) - Tachyon client (version 0.8.1-SNAPSHOT) is trying to connect with FileSystemMaster master @ localhost/127.0.0.1:19998
2015-10-21 15:43:44,740 INFO   (ClientBase.java:connect) - Client registered with FileSystemMaster master @ localhost/127.0.0.1:19998
2015-10-21 15:43:44,761 INFO   (BasicOperations.java:createFile) - createFile with fileId 83886079 took 41 ms.
2015-10-21 15:43:45,103 WARN  NativeCodeLoader (NativeCodeLoader.java:<clinit>) - Unable to load native-hadoop library for your platform... using builtin-java classes where applicable
2015-10-21 15:43:45,721 INFO   (ClientBase.java:connect) - Tachyon client (version 0.8.1-SNAPSHOT) is trying to connect with BlockMaster master @ localhost/127.0.0.1:19998
2015-10-21 15:43:45,721 INFO   (ClientBase.java:connect) - Client registered with BlockMaster master @ localhost/127.0.0.1:19998
2015-10-21 15:43:45,751 INFO   (WorkerClient.java:connect) - Connecting local worker @ /192.168.1.5:29998
2015-10-21 15:43:45,781 INFO   (FileUtils.java:createStorageDirPath) - Folder /Volumes/ramdisk/tachyonworker/8105207419420474421 was created!
2015-10-21 15:43:45,783 INFO   (LocalBlockOutStream.java:<init>) - LocalBlockOutStream created new file block, block path: /Volumes/ramdisk/tachyonworker/8105207419420474421/67108864
2015-10-21 15:43:46,411 INFO   (WorkerClient.java:connect) - Connecting local worker @ /192.168.1.5:29998
2015-10-21 15:43:47,147 INFO   (BasicOperations.java:writeFile) - writeFile to file /default_tests_files/BasicFile_STORE_SYNC_PERSIST took 2385 ms.
2015-10-21 15:43:47,187 INFO   (BasicOperations.java:readFile) - readFile file /default_tests_files/BasicFile_STORE_SYNC_PERSIST took 40 ms.
Passed the test!
```

And you can visit Tachyon web UI at **[http://localhost:19999](http://localhost:19999)** again.
Click `Browse File System` in the navigation bar and you should see the file
`/default_tests_files/BasicFile_STORE_SYNC_PERSIST` written to Tachyon by
the above test. You can also visit HDFS web UI at 
**[http://localhost:50070](http://localhost:50070)**
to verify the files and directories created by Tachyon exist in HDFS. 
For this test, you should see a file with the same name and path 
`/default_tests_files/BasicFile_STORE_SYNC_PERSIST`.

To run a more comprehensive sanity check:

```bash
$ ./bin/tachyon runTests
```

You can stop Tachyon any time by running:

```bash
$ ./bin/tachyon-stop.sh
```<|MERGE_RESOLUTION|>--- conflicted
+++ resolved
@@ -72,51 +72,12 @@
 Next, you can run a simple example program:
 
 ```bash
-<<<<<<< HEAD
-$ ./bin/tachyon runTest Basic STORE SYNC_PERSIST
-```
-
-For the first sample program, you should be able to see something similar to the following:
-=======
 $ ./bin/tachyon runTests
 ```
 
 After this succeeds, you can visit HDFS web UI at [http://localhost:50070](http://localhost:50070)
 to verify the files and directories created by Tachyon exist. For this test, you should see
 files named like: `/tachyon/data/default_tests_files/BasicFile_STORE_SYNC_PERSIST`
->>>>>>> 42909129
-
-```bash
-/default_tests_files/BasicFile_STORE_SYNC_PERSIST has been removed
-2015-10-21 15:43:44,727 INFO   (ClientBase.java:connect) - Tachyon client (version 0.8.1-SNAPSHOT) is trying to connect with FileSystemMaster master @ localhost/127.0.0.1:19998
-2015-10-21 15:43:44,740 INFO   (ClientBase.java:connect) - Client registered with FileSystemMaster master @ localhost/127.0.0.1:19998
-2015-10-21 15:43:44,761 INFO   (BasicOperations.java:createFile) - createFile with fileId 83886079 took 41 ms.
-2015-10-21 15:43:45,103 WARN  NativeCodeLoader (NativeCodeLoader.java:<clinit>) - Unable to load native-hadoop library for your platform... using builtin-java classes where applicable
-2015-10-21 15:43:45,721 INFO   (ClientBase.java:connect) - Tachyon client (version 0.8.1-SNAPSHOT) is trying to connect with BlockMaster master @ localhost/127.0.0.1:19998
-2015-10-21 15:43:45,721 INFO   (ClientBase.java:connect) - Client registered with BlockMaster master @ localhost/127.0.0.1:19998
-2015-10-21 15:43:45,751 INFO   (WorkerClient.java:connect) - Connecting local worker @ /192.168.1.5:29998
-2015-10-21 15:43:45,781 INFO   (FileUtils.java:createStorageDirPath) - Folder /Volumes/ramdisk/tachyonworker/8105207419420474421 was created!
-2015-10-21 15:43:45,783 INFO   (LocalBlockOutStream.java:<init>) - LocalBlockOutStream created new file block, block path: /Volumes/ramdisk/tachyonworker/8105207419420474421/67108864
-2015-10-21 15:43:46,411 INFO   (WorkerClient.java:connect) - Connecting local worker @ /192.168.1.5:29998
-2015-10-21 15:43:47,147 INFO   (BasicOperations.java:writeFile) - writeFile to file /default_tests_files/BasicFile_STORE_SYNC_PERSIST took 2385 ms.
-2015-10-21 15:43:47,187 INFO   (BasicOperations.java:readFile) - readFile file /default_tests_files/BasicFile_STORE_SYNC_PERSIST took 40 ms.
-Passed the test!
-```
-
-And you can visit Tachyon web UI at **[http://localhost:19999](http://localhost:19999)** again.
-Click `Browse File System` in the navigation bar and you should see the file
-`/default_tests_files/BasicFile_STORE_SYNC_PERSIST` written to Tachyon by
-the above test. You can also visit HDFS web UI at 
-**[http://localhost:50070](http://localhost:50070)**
-to verify the files and directories created by Tachyon exist in HDFS. 
-For this test, you should see a file with the same name and path 
-`/default_tests_files/BasicFile_STORE_SYNC_PERSIST`.
-
-To run a more comprehensive sanity check:
-
-```bash
-$ ./bin/tachyon runTests
-```
 
 You can stop Tachyon any time by running:
 
