--- conflicted
+++ resolved
@@ -201,13 +201,8 @@
       request.setAttribute("inconsistentPaths", 0);
     }
 
-<<<<<<< HEAD
-    String ufsRoot = Configuration.get(PropertyKey.UNDERFS_ADDRESS);
+    String ufsRoot = Configuration.get(PropertyKey.MASTER_MOUNT_TABLE_ROOT_UFS);
     UnderFileSystem ufs = UnderFileSystem.Factory.create(ufsRoot);
-=======
-    String ufsRoot = Configuration.get(PropertyKey.MASTER_MOUNT_TABLE_ROOT_UFS);
-    UnderFileSystem ufs = UnderFileSystem.Factory.get(ufsRoot);
->>>>>>> 7cc7a1a2
 
     long sizeBytes = ufs.getSpace(ufsRoot, UnderFileSystem.SpaceType.SPACE_TOTAL);
     if (sizeBytes >= 0) {
