--- conflicted
+++ resolved
@@ -451,6 +451,7 @@
           if (objectPath.endsWith(AlluxioURI.SEPARATOR)) {
             createDirectory(objectPath, userFs, auditContext);
           }
+          AlluxioURI objectUri = new AlluxioURI(objectPath);
 
           // Populate the xattr Map with the metadata tags if provided
           Map<String, ByteString> xattrMap = new HashMap<>();
@@ -461,21 +462,6 @@
           final String contentTypeHeader = mHandler.getHeader(S3Constants.S3_CONTENT_TYPE_HEADER);
           S3RestUtils.populateContentTypeInXAttr(xattrMap, contentTypeHeader);
 
-<<<<<<< HEAD
-          CreateFilePOptions filePOptions =
-              CreateFilePOptions.newBuilder()
-                  .setRecursive(true)
-                  .setMode(PMode.newBuilder()
-                      .setOwnerBits(Bits.ALL)
-                      .setGroupBits(Bits.ALL)
-                      .setOtherBits(Bits.NONE).build())
-                  .setWriteType(S3RestUtils.getS3WriteType())
-                  .putAllXattr(xattrMap)
-                  .setXattrPropStrat(XAttrPropagationStrategy.LEAF_NODE)
-                  .build();
-
-=======
->>>>>>> 01bfecc1
           try {
             copySource = URLDecoder.decode(copySource, "UTF-8");
           } catch (UnsupportedEncodingException ex) {
@@ -487,17 +473,12 @@
               .setMode(PMode.newBuilder()
                   .setOwnerBits(Bits.ALL)
                   .setGroupBits(Bits.ALL)
-<<<<<<< HEAD
-                  .setOtherBits(Bits.NONE).build())
-              .setOverwrite(true)
-              .setCheckS3BucketPath(true);
-=======
                   .setOtherBits(Bits.NONE)
                   .build())
               .setWriteType(S3RestUtils.getS3WriteType())
               .setXattrPropStrat(XAttrPropagationStrategy.LEAF_NODE)
-              .setOverwrite(true);
->>>>>>> 01bfecc1
+              .setOverwrite(true)
+              .setCheckS3BucketPath(true);
 
           // Handle metadata directive
           final String metadataDirective = mHandler.getHeader(
