/*
 * The Alluxio Open Foundation licenses this work under the Apache License, version 2.0
 * (the "License"). You may not use this work except in compliance with the License, which is
 * available at www.apache.org/licenses/LICENSE-2.0
 *
 * This software is distributed on an "AS IS" basis, WITHOUT WARRANTIES OR CONDITIONS OF ANY KIND,
 * either express or implied, as more fully set forth in the License.
 *
 * See the NOTICE file distributed with this work for information regarding copyright ownership.
 */

package alluxio.proxy.s3;

import static java.lang.Math.max;

import alluxio.AlluxioURI;
import alluxio.Constants;
import alluxio.client.file.FileInStream;
import alluxio.client.file.FileOutStream;
import alluxio.client.file.FileSystem;
import alluxio.client.file.URIStatus;
import alluxio.conf.Configuration;
import alluxio.conf.InstancedConfiguration;
import alluxio.conf.PropertyKey;
import alluxio.exception.AccessControlException;
import alluxio.exception.AlluxioException;
import alluxio.exception.DirectoryNotEmptyException;
import alluxio.exception.FileAlreadyExistsException;
import alluxio.exception.FileDoesNotExistException;
import alluxio.exception.InvalidPathException;
import alluxio.grpc.Bits;
import alluxio.grpc.CreateDirectoryPOptions;
import alluxio.grpc.CreateFilePOptions;
import alluxio.grpc.DeletePOptions;
import alluxio.grpc.ListStatusPOptions;
import alluxio.grpc.OpenFilePOptions;
import alluxio.grpc.PMode;
import alluxio.grpc.SetAttributePOptions;
import alluxio.grpc.XAttrPropagationStrategy;
import alluxio.master.audit.AsyncUserAccessAuditLogWriter;
import alluxio.proto.journal.File;
import alluxio.util.CommonUtils;
import alluxio.web.ProxyWebServer;

import com.fasterxml.jackson.dataformat.xml.XmlMapper;
import com.google.common.base.Preconditions;
import com.google.common.cache.Cache;
import com.google.common.cache.CacheBuilder;
import com.google.common.io.BaseEncoding;
import com.google.common.io.ByteStreams;
import com.google.common.net.InetAddresses;
import com.google.common.primitives.Longs;
import com.google.protobuf.ByteString;
import org.apache.commons.codec.binary.Hex;
import org.apache.commons.io.IOUtils;
import org.apache.commons.lang3.StringUtils;
import org.slf4j.Logger;
import org.slf4j.LoggerFactory;

import java.io.IOException;
import java.io.InputStream;
import java.io.UnsupportedEncodingException;
import java.net.URLDecoder;
import java.security.DigestOutputStream;
import java.security.MessageDigest;
import java.util.ArrayList;
import java.util.Comparator;
import java.util.Date;
import java.util.HashMap;
import java.util.List;
import java.util.Map;
import java.util.UUID;
import java.util.concurrent.TimeUnit;
import java.util.regex.Matcher;
import java.util.regex.Pattern;
import java.util.stream.Collectors;
import javax.annotation.Nullable;
import javax.annotation.concurrent.NotThreadSafe;
import javax.servlet.ServletContext;
import javax.servlet.http.HttpServletRequest;
import javax.ws.rs.Consumes;
import javax.ws.rs.DELETE;
import javax.ws.rs.GET;
import javax.ws.rs.HEAD;
import javax.ws.rs.HeaderParam;
import javax.ws.rs.POST;
import javax.ws.rs.PUT;
import javax.ws.rs.Path;
import javax.ws.rs.PathParam;
import javax.ws.rs.Produces;
import javax.ws.rs.QueryParam;
import javax.ws.rs.container.ContainerRequestContext;
import javax.ws.rs.core.Context;
import javax.ws.rs.core.MediaType;
import javax.ws.rs.core.Response;

/**
 * This class is a REST handler for Amazon S3 API.
 */
@NotThreadSafe
@Path(S3RestServiceHandler.SERVICE_PREFIX)
@Produces(MediaType.APPLICATION_XML)
@Consumes({ MediaType.TEXT_XML, MediaType.APPLICATION_XML,
    MediaType.APPLICATION_OCTET_STREAM, MediaType.APPLICATION_FORM_URLENCODED })
public final class S3RestServiceHandler {
  private static final Logger LOG = LoggerFactory.getLogger(S3RestServiceHandler.class);

  public static final String SERVICE_PREFIX = "s3";

  /* Bucket is the first component in the URL path. */
  public static final String BUCKET_PARAM = "{bucket}/";
  /* Object is after bucket in the URL path */
  public static final String OBJECT_PARAM = "{bucket}/{object:.+}";

  private static final Cache<AlluxioURI, Boolean> BUCKET_PATH_CACHE = CacheBuilder.newBuilder()
      .maximumSize(65536)
      .expireAfterWrite(
          max(0, Configuration.global().getMs(PropertyKey.PROXY_S3_BUCKET_PATH_CACHE_TIMEOUT_MS)),
          TimeUnit.MILLISECONDS)
      .build();
  private final FileSystem mMetaFS;
  private final InstancedConfiguration mSConf;

  @Context
  private ContainerRequestContext mRequestContext;
  @Context
  HttpServletRequest mServletRequest;

  private AsyncUserAccessAuditLogWriter mAsyncAuditLogWriter;

  private final boolean mBucketNamingRestrictionsEnabled;
  private final int mMaxHeaderMetadataSize; // 0 means disabled
  private final boolean mMultipartCleanerEnabled;

  private final Pattern mBucketAdjacentDotsDashesPattern;
  private final Pattern mBucketInvalidPrefixPattern;
  private final Pattern mBucketInvalidSuffixPattern;
  private final Pattern mBucketValidNamePattern;

  /**
   * Constructs a new {@link S3RestServiceHandler}.
   *
   * @param context context for the servlet
   */
  public S3RestServiceHandler(@Context ServletContext context)
      throws IOException, AlluxioException {
    mMetaFS =
        (FileSystem) context.getAttribute(ProxyWebServer.FILE_SYSTEM_SERVLET_RESOURCE_KEY);
    mSConf = (InstancedConfiguration) mMetaFS.getConf();
    mAsyncAuditLogWriter = (AsyncUserAccessAuditLogWriter) context.getAttribute(
        ProxyWebServer.ALLUXIO_PROXY_AUDIT_LOG_WRITER_KEY);

    mBucketNamingRestrictionsEnabled = Configuration.getBoolean(
        PropertyKey.PROXY_S3_BUCKET_NAMING_RESTRICTIONS_ENABLED);
    mMaxHeaderMetadataSize = (int) Configuration.getBytes(
        PropertyKey.PROXY_S3_METADATA_HEADER_MAX_SIZE);
    mMultipartCleanerEnabled = Configuration.getBoolean(
        PropertyKey.PROXY_S3_MULTIPART_UPLOAD_CLEANER_ENABLED);

    // https://docs.aws.amazon.com/AmazonS3/latest/userguide/bucketnamingrules.html
    // - Undocumented edge-case, no adjacent periods with hyphens, i.e: '.-' or '-.'
    mBucketAdjacentDotsDashesPattern = Pattern.compile("([-\\.]{2})");
    mBucketInvalidPrefixPattern = Pattern.compile("^xn--.*");
    mBucketInvalidSuffixPattern = Pattern.compile(".*-s3alias$");
    mBucketValidNamePattern = Pattern.compile("[a-z0-9][a-z0-9\\.-]{1,61}[a-z0-9]");

    // Initiate the S3 API metadata directories
    if (!mMetaFS.exists(new AlluxioURI(S3RestUtils.MULTIPART_UPLOADS_METADATA_DIR))) {
      mMetaFS.createDirectory(
          new AlluxioURI(S3RestUtils.MULTIPART_UPLOADS_METADATA_DIR),
          CreateDirectoryPOptions.newBuilder()
              .setRecursive(true)
              .setMode(PMode.newBuilder()
                  .setOwnerBits(Bits.ALL)
                  .setGroupBits(Bits.ALL)
                  .setOtherBits(Bits.NONE).build())
              .setWriteType(S3RestUtils.getS3WriteType())
              .setXattrPropStrat(XAttrPropagationStrategy.LEAF_NODE)
              .build()
      );
    }
  }

  /**
   * Get username from header info.
   *
   * @return username
   * @throws S3Exception
   */
  private String getUser() {
    Map<String, String> headers = S3RestUtils.fromMultiValueToSingleValueMap(
        mRequestContext.getHeaders(), true);
    String user = headers.get(S3RestUtils.ALLUXIO_USER_HEADER);
    return user;
  }

  /**
   * Lists all buckets owned by you.
   *
   * @return the response object
   */
  @GET
  public Response listAllMyBuckets() {
    return S3RestUtils.call("", () -> {
      final String user = getUser();

      List<URIStatus> objects = new ArrayList<>();
      try (S3AuditContext auditContext = createAuditContext("listBuckets", user, null, null)) {
        try {
          objects = mMetaFS.listStatus(new AlluxioURI("/"));
        } catch (AlluxioException | IOException e) {
          if (e instanceof AccessControlException) {
            auditContext.setAllowed(false);
          }
          auditContext.setSucceeded(false);
          throw S3RestUtils.toBucketS3Exception(e, "/");
        }

        final List<URIStatus> buckets = objects.stream()
            .filter((uri) -> uri.getOwner().equals(user))
            // debatable (?) potentially breaks backcompat(?)
            .filter(URIStatus::isFolder)
            .collect(Collectors.toList());
        buckets.forEach((uri) -> BUCKET_PATH_CACHE.put(new AlluxioURI(uri.getPath()), true));
        return new ListAllMyBucketsResult(buckets);
      }
    });
  }

  /**
   * HeadBucket - head a bucket to check for existence.
   * @param bucket
   * @return the response object
   */
  @HEAD
  @Path(BUCKET_PARAM)
  public Response headBucket(
          @PathParam("bucket") final String bucket) {
    return S3RestUtils.call(bucket, () -> {
      String bucketPath = S3RestUtils.parsePath(AlluxioURI.SEPARATOR + bucket);
      final String user = getUser();
      final FileSystem userFs = S3RestUtils.createFileSystemForUser(user, mMetaFS);

      try (S3AuditContext auditContext = createAuditContext("headBucket", user, bucket, null)) {
<<<<<<< HEAD
        S3RestUtils.checkPathIsAlluxioDirectory(userFs, bucketPath, auditContext,
            BUCKET_PATH_CACHE);
=======
        S3RestUtils.checkPathIsAlluxioDirectory(userFs, bucketPath, auditContext, bucketPathCache);
>>>>>>> 8054203a
      }
      return Response.ok().build();
    });
  }

  /**
   * Gets a bucket and lists all the objects or bucket tags in it.
   * @param bucket the bucket name
   * @param markerParam the optional marker param
   * @param prefixParam the optional prefix param
   * @param delimiterParam the optional delimiter param
   * @param encodingTypeParam optional encoding type param
   * @param maxKeysParam the optional max keys param
   * @param listTypeParam if listObjectV2 request
   * @param continuationTokenParam the optional continuationToken param for listObjectV2
   * @param startAfterParam  the optional startAfter param for listObjectV2
   * @param tagging query string to indicate if this is for GetBucketTagging
   * @param acl query string to indicate if this is for GetBucketAcl
   * @param policy query string to indicate if this is for GetBucketPolicy
   * @param policyStatus query string to indicate if this is for GetBucketPolicyStatus
   * @param uploads query string to indicate if this is for ListMultipartUploads
   * @return the response object
   */
  @GET
  @Path(BUCKET_PARAM)
  public Response getBucket(@PathParam("bucket") final String bucket,
                            @QueryParam("marker") final String markerParam,
                            @QueryParam("prefix") final String prefixParam,
                            @QueryParam("delimiter") final String delimiterParam,
                            @QueryParam("encoding-type") final String encodingTypeParam,
                            @QueryParam("max-keys") final Integer maxKeysParam,
                            @QueryParam("list-type") final Integer listTypeParam,
                            @QueryParam("continuation-token") final String continuationTokenParam,
                            @QueryParam("start-after") final String startAfterParam,
                            @QueryParam("tagging") final String tagging,
                            @QueryParam("acl") final String acl,
                            @QueryParam("policy") final String policy,
                            @QueryParam("policyStatus") final String policyStatus,
                            @QueryParam("uploads") final String uploads) {
    return S3RestUtils.call(bucket, () -> {
      Preconditions.checkNotNull(bucket, "required 'bucket' parameter is missing");
      if (acl != null) {
        throw new S3Exception(bucket, new S3ErrorCode(
            S3ErrorCode.INTERNAL_ERROR.getCode(),
            "GetBucketAcl is not currently supported.",
            S3ErrorCode.INTERNAL_ERROR.getStatus()));
      }
      if (policy != null) {
        throw new S3Exception(bucket, new S3ErrorCode(
            S3ErrorCode.INTERNAL_ERROR.getCode(),
            "GetBucketPolicy is not currently supported.",
            S3ErrorCode.INTERNAL_ERROR.getStatus()));
      }
      if (policyStatus != null) {
        throw new S3Exception(bucket, new S3ErrorCode(
            S3ErrorCode.INTERNAL_ERROR.getCode(),
            "GetBucketpolicyStatus is not currently supported.",
            S3ErrorCode.INTERNAL_ERROR.getStatus()));
      }

      String path = S3RestUtils.parsePath(AlluxioURI.SEPARATOR + bucket);
      final String user = getUser();
      final FileSystem userFs = S3RestUtils.createFileSystemForUser(user, mMetaFS);

      try (S3AuditContext auditContext = createAuditContext("listObjects", user, bucket, null)) {
        S3RestUtils.checkPathIsAlluxioDirectory(userFs, path, auditContext, BUCKET_PATH_CACHE);
        if (tagging != null) { // GetBucketTagging
          AlluxioURI uri = new AlluxioURI(path);
          try {
            TaggingData tagData = S3RestUtils.deserializeTags(userFs.getStatus(uri).getXAttr());
            LOG.debug("GetBucketTagging tagData={}", tagData);
            return tagData != null ? tagData : new TaggingData();
          } catch (Exception e) {
            throw S3RestUtils.toBucketS3Exception(e, bucket, auditContext);
          }
        }
        if (uploads != null) { // ListMultipartUploads
          try {
            List<URIStatus> children = mMetaFS.listStatus(new AlluxioURI(
                S3RestUtils.MULTIPART_UPLOADS_METADATA_DIR));
            final List<URIStatus> uploadIds = children.stream()
                .filter((uri) -> uri.getOwner().equals(user))
                .collect(Collectors.toList());
            return ListMultipartUploadsResult.buildFromStatuses(bucket, uploadIds);
          } catch (Exception e) {
            throw S3RestUtils.toBucketS3Exception(e, bucket, auditContext);
          }
        }
        // Otherwise, this is ListObjects(v2)
        int maxKeys = maxKeysParam == null ? ListBucketOptions.DEFAULT_MAX_KEYS : maxKeysParam;
        if (encodingTypeParam != null
            && !StringUtils.equals(encodingTypeParam, ListBucketOptions.DEFAULT_ENCODING_TYPE)) {
          throw new S3Exception(bucket, new S3ErrorCode(
                  S3ErrorCode.INVALID_ARGUMENT.getCode(),
                  "Invalid Encoding Method specified in Request.",
                  S3ErrorCode.INVALID_ARGUMENT.getStatus()));
        }
        ListBucketOptions listBucketOptions = ListBucketOptions.defaults()
            .setMarker(markerParam)
            .setPrefix(prefixParam)
            .setMaxKeys(maxKeys)
            .setDelimiter(delimiterParam)
            .setEncodingType(encodingTypeParam)
            .setListType(listTypeParam)
            .setContinuationToken(continuationTokenParam)
            .setStartAfter(startAfterParam);

        List<URIStatus> children;
        try {
          // TODO(czhu): allow non-"/" delimiters by parsing the prefix & delimiter pair to
          //             determine what directory to list the contents of
          //             only list the direct children if delimiter is not null
          if (StringUtils.isNotEmpty(delimiterParam)) {
            if (prefixParam == null) {
              path = parsePathWithDelimiter(path, "", delimiterParam);
            } else {
              path = parsePathWithDelimiter(path, prefixParam, delimiterParam);
            }
            children = userFs.listStatus(new AlluxioURI(path));
          } else {
            if (prefixParam != null) {
              path = parsePathWithDelimiter(path, prefixParam, AlluxioURI.SEPARATOR);
            }
            ListStatusPOptions options = ListStatusPOptions.newBuilder().setRecursive(true).build();
            children = userFs.listStatus(new AlluxioURI(path), options);
          }
        } catch (FileDoesNotExistException e) {
          // Since we've called S3RestUtils.checkPathIsAlluxioDirectory() on the bucket path
          // already, this indicates that the prefix was unable to be found in the Alluxio FS
          children = new ArrayList<>();
        } catch (IOException | AlluxioException e) {
          auditContext.setSucceeded(false);
          throw S3RestUtils.toBucketS3Exception(e, bucket);
        }
        return new ListBucketResult(
            bucket,
            children,
            listBucketOptions);
      } // end try-with-resources block
    });
  }

  /**
   * Currently implements the DeleteObjects request type if the query parameter "delete" exists.
   *
   * @param bucket the bucket name
   * @param delete the delete query parameter. Existence indicates to run the DeleteObjects impl
   * @param contentLength body content length
   * @param is the input stream to read the request
   *
   * @return a {@link DeleteObjectsResult} if this was a DeleteObjects request
   */
  @POST
  @Path(BUCKET_PARAM)
  public Response postBucket(@PathParam("bucket") final String bucket,
                             @QueryParam("delete") String delete,
                             @HeaderParam("Content-Length") int contentLength,
                             final InputStream is) {
    return S3RestUtils.call(bucket, () -> {
      final String user = getUser();
      final FileSystem userFs = S3RestUtils.createFileSystemForUser(user, mMetaFS);
      String bucketPath = S3RestUtils.parsePath(AlluxioURI.SEPARATOR + bucket);
      try (S3AuditContext auditContext = createAuditContext("DeleteObjects", user, bucket, null)) {
        if (delete != null) { // DeleteObjects
          try {
            DeleteObjectsRequest request = new XmlMapper().readerFor(DeleteObjectsRequest.class)
                .readValue(is);
            List<DeleteObjectsRequest.DeleteObject> objs = request.getToDelete();
            List<DeleteObjectsResult.DeletedObject> success = new ArrayList<>();
            List<DeleteObjectsResult.ErrorObject> errored = new ArrayList<>();
            objs.sort(Comparator.comparingInt(x -> -1 * x.getKey().length()));
            objs.forEach(obj -> {
              try {
                AlluxioURI uri = new AlluxioURI(bucketPath
                    + AlluxioURI.SEPARATOR + obj.getKey());
                DeletePOptions options = DeletePOptions.newBuilder().build();
                userFs.delete(uri, options);
                DeleteObjectsResult.DeletedObject del = new DeleteObjectsResult.DeletedObject();
                del.setKey(obj.getKey());
                success.add(del);
              } catch (FileDoesNotExistException | DirectoryNotEmptyException e) {
              /*
              FDNE - delete on FDNE should be counted as a success, as there's nothing to do
              DNE - s3 has no concept dirs - if it _is_ a dir, nothing to delete.
               */
                DeleteObjectsResult.DeletedObject del = new DeleteObjectsResult.DeletedObject();
                del.setKey(obj.getKey());
                success.add(del);
              } catch (IOException | AlluxioException e) {
                DeleteObjectsResult.ErrorObject err = new DeleteObjectsResult.ErrorObject();
                err.setKey(obj.getKey());
                err.setMessage(e.getMessage());
                errored.add(err);
              }
            });

            DeleteObjectsResult result = new DeleteObjectsResult();
            if (!request.getQuiet()) {
              result.setDeleted(success);
            }
            result.setErrored(errored);
            return result;
          } catch (IOException e) {
            LOG.debug("Failed to parse DeleteObjects request:", e);
            auditContext.setSucceeded(false);
            return Response.Status.BAD_REQUEST;
          }
        } else { // Silently swallow this POST request
          try {
            LOG.debug("Silently swallowing POST request for bucket: {},"
                + "content: {}", bucket, is.read());
          } catch (Exception e) {
            throw S3RestUtils.toBucketS3Exception(e, bucket, auditContext);
          }
          return Response.Status.OK;
        }
      }
    });
  }

  /**
   * Creates a bucket, or puts bucket tags on an existing bucket.
   * @param bucket the bucket name
   * @param tagging query string to indicate if this is for PutBucketTagging or not
   * @param acl query string to indicate if this is for PutBucketAcl
   * @param policy query string to indicate if this is for PutBucketPolicy
   * @param is the request body
   * @return the response object
   */
  @PUT
  @Path(BUCKET_PARAM)
  @Consumes({MediaType.APPLICATION_XML, MediaType.APPLICATION_OCTET_STREAM})
  public Response createBucket(@PathParam("bucket") final String bucket,
                               @QueryParam("tagging") final String tagging,
                               @QueryParam("acl") final String acl,
                               @QueryParam("policy") final String policy,
                               final InputStream is) {
    return S3RestUtils.call(bucket, () -> {
      Preconditions.checkNotNull(bucket, "required 'bucket' parameter is missing");
      if (acl != null) {
        throw new S3Exception(bucket, new S3ErrorCode(
            S3ErrorCode.INTERNAL_ERROR.getCode(),
            "PutBucketAcl is not currently supported.",
            S3ErrorCode.INTERNAL_ERROR.getStatus()));
      }
      if (policy != null) {
        throw new S3Exception(bucket, new S3ErrorCode(
            S3ErrorCode.INTERNAL_ERROR.getCode(),
            "PutBucketPolicy is not currently supported.",
            S3ErrorCode.INTERNAL_ERROR.getStatus()));
      }
      final String user = getUser();
      final FileSystem userFs = S3RestUtils.createFileSystemForUser(user, mMetaFS);
      String bucketPath = S3RestUtils.parsePath(AlluxioURI.SEPARATOR + bucket);
      try (S3AuditContext auditContext =
          createAuditContext("createBucket", user, bucket, null)) {
        if (tagging != null) { // PutBucketTagging
<<<<<<< HEAD
          S3RestUtils.checkPathIsAlluxioDirectory(userFs, bucketPath, auditContext,
              BUCKET_PATH_CACHE);
=======
          S3RestUtils.checkPathIsAlluxioDirectory(userFs, bucketPath, auditContext, bucketPathCache);
>>>>>>> 8054203a
          try {
            TaggingData tagData = new XmlMapper().readerFor(TaggingData.class)
                .readValue(is);
            LOG.debug("PutBucketTagging tagData={}", tagData);
            Map<String, ByteString> xattrMap = new HashMap<>();
            xattrMap.put(S3Constants.TAGGING_XATTR_KEY, TaggingData.serialize(tagData));
            SetAttributePOptions attrPOptions = SetAttributePOptions.newBuilder()
                .putAllXattr(xattrMap)
                .setXattrUpdateStrategy(File.XAttrUpdateStrategy.UNION_REPLACE)
                .build();
            userFs.setAttribute(new AlluxioURI(bucketPath), attrPOptions);
          } catch (IOException e) {
            if (e.getCause() instanceof S3Exception) {
              throw S3RestUtils.toBucketS3Exception((S3Exception) e.getCause(), bucketPath,
                  auditContext);
            }
            auditContext.setSucceeded(false);
            throw new S3Exception(e, bucketPath, S3ErrorCode.MALFORMED_XML);
          } catch (Exception e) {
            throw S3RestUtils.toBucketS3Exception(e, bucketPath, auditContext);
          }
          return Response.Status.OK;
        }
        // CreateBucket
        if (mBucketNamingRestrictionsEnabled) {
          Matcher m = mBucketAdjacentDotsDashesPattern.matcher(bucket);
          while (m.find()) {
            if (!m.group().equals("--")) {
              auditContext.setSucceeded(false);
              throw new S3Exception(bucket, S3ErrorCode.INVALID_BUCKET_NAME);
            }
          }
          if (!mBucketValidNamePattern.matcher(bucket).matches()
              || mBucketInvalidPrefixPattern.matcher(bucket).matches()
              || mBucketInvalidSuffixPattern.matcher(bucket).matches()
              || InetAddresses.isInetAddress(bucket)) {
            auditContext.setSucceeded(false);
            throw new S3Exception(bucket, S3ErrorCode.INVALID_BUCKET_NAME);
          }
        }

        try {
          URIStatus status = mMetaFS.getStatus(new AlluxioURI(bucketPath));
          if (status.isFolder()) {
            if (status.getOwner().equals(user)) {
              // Silently swallow CreateBucket calls on existing buckets for this user
              // - S3 clients may prepend PutObject requests with CreateBucket calls instead of
              //   calling HeadBucket to ensure that the bucket exists
              return Response.Status.OK;
            }
            // Otherwise, this bucket is owned by a different user
            throw new S3Exception(S3ErrorCode.BUCKET_ALREADY_EXISTS);
          }
          // Otherwise, that path exists in Alluxio but is not a directory
          auditContext.setSucceeded(false);
          throw new InvalidPathException("A file already exists at bucket path " + bucketPath);
        } catch (FileDoesNotExistException e) {
          // do nothing, we will create the directory below
        } catch (Exception e) {
          throw S3RestUtils.toBucketS3Exception(e, bucketPath, auditContext);
        }

        // These permission bits will be inherited by all objects/folders created within
        // the bucket; we don't support custom bucket/object ACLs at the moment
        CreateDirectoryPOptions options =
            CreateDirectoryPOptions.newBuilder()
                .setMode(PMode.newBuilder()
                    .setOwnerBits(Bits.ALL)
                    .setGroupBits(Bits.ALL)
                    .setOtherBits(Bits.NONE))
                .setWriteType(S3RestUtils.getS3WriteType())
                .build();
        try {
          mMetaFS.createDirectory(new AlluxioURI(bucketPath), options);
          SetAttributePOptions attrPOptions = SetAttributePOptions.newBuilder()
              .setOwner(user)
              .build();
          mMetaFS.setAttribute(new AlluxioURI(bucketPath), attrPOptions);
        } catch (Exception e) {
          throw S3RestUtils.toBucketS3Exception(e, bucketPath, auditContext);
        }
        BUCKET_PATH_CACHE.put(new AlluxioURI(bucketPath), true);
        return Response.Status.OK;
      }
    });
  }

  /**
   * Deletes a bucket, or deletes all tags from an existing bucket.
   * @param bucket the bucket name
   * @param tagging query string to indicate if this is for DeleteBucketTagging or not
   * @param policy query string to indicate if this is for DeleteBucketPolicy or not
   * @return the response object
   */
  @DELETE
  @Path(BUCKET_PARAM)
  public Response deleteBucket(@PathParam("bucket") final String bucket,
                               @QueryParam("tagging") final String tagging,
                               @QueryParam("policy") final String policy) {
    return S3RestUtils.call(bucket, () -> {
      Preconditions.checkNotNull(bucket, "required 'bucket' parameter is missing");
      if (policy != null) {
        throw new S3Exception(bucket, new S3ErrorCode(
            S3ErrorCode.INTERNAL_ERROR.getCode(),
            "DeleteBucketPolicy is not currently supported.",
            S3ErrorCode.INTERNAL_ERROR.getStatus()));
      }
      final String user = getUser();
      final FileSystem userFs = S3RestUtils.createFileSystemForUser(user, mMetaFS);
      String bucketPath = S3RestUtils.parsePath(AlluxioURI.SEPARATOR + bucket);

      try (S3AuditContext auditContext =
          createAuditContext("deleteBucket", user, bucket, null)) {
<<<<<<< HEAD
        S3RestUtils.checkPathIsAlluxioDirectory(userFs, bucketPath, auditContext,
            BUCKET_PATH_CACHE);
=======
        S3RestUtils.checkPathIsAlluxioDirectory(userFs, bucketPath, auditContext, bucketPathCache);
>>>>>>> 8054203a

        if (tagging != null) { // DeleteBucketTagging
          LOG.debug("DeleteBucketTagging bucket={}", bucketPath);
          Map<String, ByteString> xattrMap = new HashMap<>();
          xattrMap.put(S3Constants.TAGGING_XATTR_KEY, ByteString.copyFrom(new byte[0]));
          SetAttributePOptions attrPOptions = SetAttributePOptions.newBuilder()
              .putAllXattr(xattrMap)
              .setXattrUpdateStrategy(File.XAttrUpdateStrategy.DELETE_KEYS)
              .build();
          try {
            userFs.setAttribute(new AlluxioURI(bucketPath), attrPOptions);
          } catch (Exception e) {
            throw S3RestUtils.toBucketS3Exception(e, bucketPath, auditContext);
          }
          return Response.Status.NO_CONTENT;
        }

        // Delete the bucket.
        DeletePOptions options = DeletePOptions.newBuilder().setAlluxioOnly(Configuration
            .get(PropertyKey.PROXY_S3_DELETE_TYPE)
            .equals(Constants.S3_DELETE_IN_ALLUXIO_ONLY))
            .build();
        try {
          userFs.delete(new AlluxioURI(bucketPath), options);
        } catch (Exception e) {
          throw S3RestUtils.toBucketS3Exception(e, bucketPath, auditContext);
        }
        BUCKET_PATH_CACHE.put(new AlluxioURI(bucketPath), false);
        return Response.Status.NO_CONTENT;
      }
    });
  }

  /**
   * Uploads an object or part of an object in multipart upload.
   * @param contentMD5 the optional Base64 encoded 128-bit MD5 digest of the object
   * @param copySourceParam the URL-encoded source path to copy the new file from
   * @param decodedLength the length of the content when in aws-chunked encoding
   * @param contentLength the total length of the request body
   * @param contentTypeParam the content type of the request body
   * @param bucket the bucket name
   * @param object the object name
   * @param partNumber the identification of the part of the object in multipart upload,
   *                   otherwise null
   * @param uploadId the upload ID of the multipart upload, otherwise null
   * @param metadataDirective one of COPY or REPLACE used for CopyObject
   * @param tagging query string to indicate if this is for PutObjectTagging or not
   * @param taggingDirective one of COPY or REPLACE used for CopyObject
   * @param taggingHeader the URL-encoded user tags passed in the header
   * @param acl query string to indicate if this is for PutObjectAcl
   * @param is the request body
   * @return the response object
   */
  @PUT
  @Path(OBJECT_PARAM)
  @Consumes(MediaType.WILDCARD)
  public Response createObjectOrUploadPart(@HeaderParam("Content-MD5") final String contentMD5,
                                           @HeaderParam(S3Constants.S3_COPY_SOURCE_HEADER)
                                                 final String copySourceParam,
                                           @HeaderParam("x-amz-decoded-content-length")
                                                 final String decodedLength,
                                           @HeaderParam(S3Constants.S3_METADATA_DIRECTIVE_HEADER)
                                             final S3Constants.Directive metadataDirective,
                                           @HeaderParam(S3Constants.S3_TAGGING_HEADER)
                                             final String taggingHeader,
                                           @HeaderParam(S3Constants.S3_TAGGING_DIRECTIVE_HEADER)
                                             final S3Constants.Directive taggingDirective,
                                           @HeaderParam(S3Constants.S3_CONTENT_TYPE_HEADER)
                                             final String contentTypeParam,
                                           @HeaderParam("Content-Length")
                                             final String contentLength,
                                           @PathParam("bucket") final String bucket,
                                           @PathParam("object") final String object,
                                           @QueryParam("partNumber") final Integer partNumber,
                                           @QueryParam("uploadId") final String uploadId,
                                           @QueryParam("tagging") final String tagging,
                                           @QueryParam("acl") final String acl,
                                           final InputStream is) {
    return S3RestUtils.call(bucket, () -> {
      Preconditions.checkNotNull(bucket, "required 'bucket' parameter is missing");
      Preconditions.checkNotNull(object, "required 'object' parameter is missing");
      if (acl != null) {
        throw new S3Exception(object, new S3ErrorCode(
            S3ErrorCode.INTERNAL_ERROR.getCode(),
            "PutObjectAcl is not currently supported.",
            S3ErrorCode.INTERNAL_ERROR.getStatus()));
      }
      Preconditions.checkArgument((partNumber == null && uploadId == null)
          || (partNumber != null && uploadId != null),
          "'partNumber' and 'uploadId' parameter should appear together or be "
          + "missing together.");
      Preconditions.checkArgument(!(partNumber != null && tagging != null),
          "Only one of 'partNumber' and 'tagging' can be set.");
      Preconditions.checkArgument(!(taggingHeader != null && tagging != null),
          "Only one of '%s' and 'tagging' can be set.",
              S3Constants.S3_TAGGING_HEADER);
      Preconditions.checkArgument(!(copySourceParam != null && tagging != null),
          "Only one of '%s' and 'tagging' can be set.",
              S3Constants.S3_COPY_SOURCE_HEADER);
      // Uncomment the following check when supporting ACLs
      // Preconditions.checkArgument(!(copySourceParam != null && acl != null),
      //     String.format("Must use the header \"%s\" to provide ACL for CopyObject.",
      //         S3Constants.S3_ACL_HEADER));

      final String user = getUser();
      final FileSystem userFs = S3RestUtils.createFileSystemForUser(user, mMetaFS);
      String bucketPath = S3RestUtils.parsePath(AlluxioURI.SEPARATOR + bucket);
      try (S3AuditContext auditContext =
          createAuditContext("createObject", user, bucket, object)) {
<<<<<<< HEAD
        S3RestUtils.checkPathIsAlluxioDirectory(userFs, bucketPath, auditContext,
            BUCKET_PATH_CACHE);
=======
        S3RestUtils.checkPathIsAlluxioDirectory(userFs, bucketPath, auditContext, bucketPathCache);
>>>>>>> 8054203a
        String objectPath = bucketPath + AlluxioURI.SEPARATOR + object;

        if (objectPath.endsWith(AlluxioURI.SEPARATOR)) {
          // Need to create a folder
          // TODO(czhu): verify S3 behaviour when ending an object path with a delimiter
          // - this is a convenience method for the Alluxio fs which does not have a
          //   direct counterpart for S3, since S3 does not have "folders" as actual objects
          try {
            CreateDirectoryPOptions dirOptions = CreateDirectoryPOptions.newBuilder()
                .setRecursive(true)
                .setMode(PMode.newBuilder()
                    .setOwnerBits(Bits.ALL)
                    .setGroupBits(Bits.ALL)
                    .setOtherBits(Bits.NONE).build())
                .setAllowExists(true)
                .build();
            userFs.createDirectory(new AlluxioURI(objectPath), dirOptions);
          } catch (FileAlreadyExistsException e) {
            // ok if directory already exists the user wanted to create it anyway
            LOG.warn("attempting to create dir which already exists");
          } catch (IOException | AlluxioException e) {
            throw S3RestUtils.toObjectS3Exception(e, objectPath, auditContext);
          }
          return Response.ok().build();
        }

        if (partNumber != null) {
          // This object is part of a multipart upload, should be uploaded into the temporary
          // directory first.
          auditContext.setCommand("UploadPartObject");
          String tmpDir =
              S3RestUtils.getMultipartTemporaryDirForObject(bucketPath, object, uploadId);
          try {
            S3RestUtils.checkStatusesForUploadId(mMetaFS, userFs, new AlluxioURI(tmpDir), uploadId);
          } catch (Exception e) {
            throw S3RestUtils.toObjectS3Exception((e instanceof FileDoesNotExistException)
                            ? new S3Exception(object, S3ErrorCode.NO_SUCH_UPLOAD) : e,
                    object, auditContext);
          }
          objectPath = tmpDir + AlluxioURI.SEPARATOR + partNumber;
          // eg: /bucket/folder/object_<uploadId>/<partNumber>
        }
        AlluxioURI objectUri = new AlluxioURI(objectPath);

        // Parse the TaggingData
        TaggingData tagData = null;
        if (tagging != null) { // PutObjectTagging
          try {
            tagData = new XmlMapper().readerFor(TaggingData.class).readValue(is);
          } catch (IOException e) {
            if (e.getCause() instanceof S3Exception) {
              throw S3RestUtils.toObjectS3Exception((S3Exception) e.getCause(), objectPath,
                  auditContext);
            }
            auditContext.setSucceeded(false);
            throw new S3Exception(e, objectPath, S3ErrorCode.MALFORMED_XML);
          }
        }
        if (taggingHeader != null) { // Parse the tagging header if it exists for PutObject
          try {
            tagData = S3RestUtils.deserializeTaggingHeader(taggingHeader, mMaxHeaderMetadataSize);
          } catch (IllegalArgumentException e) {
            if (e.getCause() instanceof S3Exception) {
              throw S3RestUtils.toObjectS3Exception((S3Exception) e.getCause(), objectPath,
                  auditContext);
            }
            throw S3RestUtils.toObjectS3Exception(e, objectPath, auditContext);
          }
        }
        LOG.debug("PutObjectTagging tagData={}", tagData);

        // Populate the xattr Map with the metadata tags if provided
        Map<String, ByteString> xattrMap = new HashMap<>();
        if (tagData != null) {
          try {
            xattrMap.put(S3Constants.TAGGING_XATTR_KEY, TaggingData.serialize(tagData));
          } catch (Exception e) {
            throw S3RestUtils.toObjectS3Exception(e, objectPath, auditContext);
          }
        }

        if (tagging != null) { // PutObjectTagging
          try {
            SetAttributePOptions attrPOptions = SetAttributePOptions.newBuilder()
                .putAllXattr(xattrMap)
                .setXattrUpdateStrategy(File.XAttrUpdateStrategy.UNION_REPLACE)
                .build();
            userFs.setAttribute(objectUri, attrPOptions);
          } catch (Exception e) {
            throw S3RestUtils.toObjectS3Exception(e, objectPath, auditContext);
          }
          return Response.ok().build();
        } // else this request is for PutObject

        // populate the xAttr map with the "Content-Type" header
        if (contentTypeParam != null) {
          xattrMap.put(S3Constants.CONTENT_TYPE_XATTR_KEY,
              ByteString.copyFrom(contentTypeParam, S3Constants.HEADER_CHARSET));
        }
        CreateFilePOptions filePOptions =
            CreateFilePOptions.newBuilder()
                .setRecursive(true)
                .setMode(PMode.newBuilder()
                    .setOwnerBits(Bits.ALL)
                    .setGroupBits(Bits.ALL)
                    .setOtherBits(Bits.NONE).build())
                .setWriteType(S3RestUtils.getS3WriteType())
                .putAllXattr(xattrMap).setXattrPropStrat(XAttrPropagationStrategy.LEAF_NODE)
                .build();

        // not copying from an existing file
        if (copySourceParam == null) {
          try {
            MessageDigest md5 = MessageDigest.getInstance("MD5");

            // The request body can be in the aws-chunked encoding format, or not encoded at all
            // determine if it's encoded, and then which parts of the stream to read depending on
            // the encoding type.
            boolean isChunkedEncoding = decodedLength != null;
            long toRead;
            InputStream readStream = is;
            if (isChunkedEncoding) {
              toRead = Long.parseLong(decodedLength);
              readStream = new ChunkedEncodingInputStream(is);
            } else {
              toRead = Long.parseLong(contentLength);
            }
            try {
              S3RestUtils.deleteExistObject(userFs, objectUri);
            } catch (IOException | AlluxioException e) {
              throw S3RestUtils.toObjectS3Exception(e, objectUri.getPath(), auditContext);
            }
            FileOutStream os = userFs.createFile(objectUri, filePOptions);
            try (DigestOutputStream digestOutputStream = new DigestOutputStream(os, md5)) {
              long read = ByteStreams.copy(ByteStreams.limit(readStream, toRead),
                  digestOutputStream);
              if (read < toRead) {
                throw new IOException(String.format(
                    "Failed to read all required bytes from the stream. Read %d/%d",
                    read, toRead));
              }
            }

            byte[] digest = md5.digest();
            String base64Digest = BaseEncoding.base64().encode(digest);
            if (contentMD5 != null && !contentMD5.equals(base64Digest)) {
              // The object may be corrupted, delete the written object and return an error.
              try {
                userFs.delete(objectUri, DeletePOptions.newBuilder().setRecursive(true).build());
              } catch (Exception e2) {
                // intend to continue and return BAD_DIGEST S3Exception.
              }
              throw new S3Exception(objectUri.getPath(), S3ErrorCode.BAD_DIGEST);
            }

            String entityTag = Hex.encodeHexString(digest);
            // persist the ETag via xAttr
            // TODO(czhu): try to compute the ETag prior to creating the file
            //  to reduce total RPC RTT
            S3RestUtils.setEntityTag(userFs, objectUri, entityTag);
            if (partNumber != null) { // UploadPart
              return Response.ok().header(S3Constants.S3_ETAG_HEADER, entityTag).build();
            }
            // PutObject
            return Response.ok().header(S3Constants.S3_ETAG_HEADER, entityTag).build();
          } catch (Exception e) {
            throw S3RestUtils.toObjectS3Exception(e, objectPath, auditContext);
          }
        } else { // CopyObject or UploadPartCopy
          String copySource = !copySourceParam.startsWith(AlluxioURI.SEPARATOR)
              ? AlluxioURI.SEPARATOR + copySourceParam : copySourceParam;
          try {
            copySource = URLDecoder.decode(copySource, "UTF-8");
          } catch (UnsupportedEncodingException ex) {
            throw S3RestUtils.toObjectS3Exception(ex, objectPath, auditContext);
          }
          URIStatus status = null;
          CreateFilePOptions.Builder copyFilePOptionsBuilder = CreateFilePOptions.newBuilder()
              .setRecursive(true)
              .setMode(PMode.newBuilder()
                  .setOwnerBits(Bits.ALL)
                  .setGroupBits(Bits.ALL)
                  .setOtherBits(Bits.NONE).build());
          // Handle metadata directive
          if (metadataDirective == S3Constants.Directive.REPLACE
              && filePOptions.getXattrMap().containsKey(S3Constants.CONTENT_TYPE_XATTR_KEY)) {
            copyFilePOptionsBuilder.putXattr(S3Constants.CONTENT_TYPE_XATTR_KEY,
                filePOptions.getXattrMap().get(S3Constants.CONTENT_TYPE_XATTR_KEY));
          } else { // defaults to COPY
            try {
              status = userFs.getStatus(new AlluxioURI(copySource));
              if (status.getFileInfo().getXAttr() != null) {
                copyFilePOptionsBuilder.putXattr(S3Constants.CONTENT_TYPE_XATTR_KEY,
                    ByteString.copyFrom(status.getFileInfo().getXAttr().getOrDefault(
                        S3Constants.CONTENT_TYPE_XATTR_KEY,
                        MediaType.APPLICATION_OCTET_STREAM.getBytes(S3Constants.HEADER_CHARSET))));
              }
            } catch (Exception e) {
              throw S3RestUtils.toObjectS3Exception(e, objectPath, auditContext);
            }
          }
          // Handle tagging directive
          if (taggingDirective == S3Constants.Directive.REPLACE
              && filePOptions.getXattrMap().containsKey(S3Constants.TAGGING_XATTR_KEY)) {
            copyFilePOptionsBuilder.putXattr(S3Constants.TAGGING_XATTR_KEY,
                filePOptions.getXattrMap().get(S3Constants.TAGGING_XATTR_KEY));
          } else { // defaults to COPY
            try {
              if (status == null) {
                status = userFs.getStatus(new AlluxioURI(copySource));
              }
              if (status.getFileInfo().getXAttr() != null
                  && status.getFileInfo().getXAttr()
                  .containsKey(S3Constants.TAGGING_XATTR_KEY)) {
                copyFilePOptionsBuilder.putXattr(S3Constants.TAGGING_XATTR_KEY,
                    TaggingData.serialize(S3RestUtils.deserializeTags(status.getXAttr())));
              }
            } catch (Exception e) {
              throw S3RestUtils.toObjectS3Exception(e, objectPath, auditContext);
            }
          }
          if (copySource.equals(objectPath)) {
            // do not need to copy a file to itself, unless we are changing file attributes
            // TODO(czhu): support changing metadata via CopyObject to self,
            //  verify for UploadPartCopy
            auditContext.setSucceeded(false);
            throw new S3Exception("Copying an object to itself invalid.",
                objectPath, S3ErrorCode.INVALID_REQUEST);
          }
          try {
            S3RestUtils.deleteExistObject(userFs, objectUri);
          } catch (IOException | AlluxioException e) {
            throw S3RestUtils.toObjectS3Exception(e, objectUri.getPath(), auditContext);
          }
          try (FileInStream in = userFs.openFile(new AlluxioURI(copySource));
               FileOutStream out = userFs.createFile(objectUri, copyFilePOptionsBuilder.build())) {
            MessageDigest md5 = MessageDigest.getInstance("MD5");
            try (DigestOutputStream digestOut = new DigestOutputStream(out, md5)) {
              IOUtils.copyLarge(in, digestOut, new byte[8 * Constants.MB]);
              byte[] digest = md5.digest();
              String entityTag = Hex.encodeHexString(digest);
              // persist the ETag via xAttr
              // TODO(czhu): compute the ETag prior to creating the file to reduce total RPC RTT
              S3RestUtils.setEntityTag(userFs, objectUri, entityTag);
              if (partNumber != null) { // UploadPartCopy
                return new CopyPartResult(entityTag);
              }
              // CopyObject
              return new CopyObjectResult(entityTag, System.currentTimeMillis());
            } catch (IOException e) {
              try {
                out.cancel();
              } catch (Throwable t2) {
                e.addSuppressed(t2);
              }
              throw e;
            }
          } catch (Exception e) {
            throw S3RestUtils.toObjectS3Exception(e, objectPath, auditContext);
          }
        }
      }
    });
  }

  /**
   * Initiates or completes a multipart upload based on query parameters.
   * @param contentType header parameter Content-Type
   * @param bucket the bucket name
   * @param object the object name
   * @param uploads the query parameter specifying that this request is to initiate a multipart
   *                upload instead of uploading an object through HTTP multipart forms
   * @param taggingHeader the URL-encoded metadata tags passed in the header
   * @return the response object
   */
  @POST
  @Path(OBJECT_PARAM)
  @Consumes(MediaType.WILDCARD)
  public Response initiateMultipartUpload(
      @HeaderParam(S3Constants.S3_CONTENT_TYPE_HEADER) final String contentType,
      @PathParam("bucket") final String bucket,
      @PathParam("object") final String object,
      @QueryParam("uploads") final String uploads,
      @HeaderParam(S3Constants.S3_TAGGING_HEADER) final String taggingHeader) {
    Preconditions.checkArgument(uploads != null, "parameter 'uploads' should exist");
    return S3RestUtils.call(bucket, () -> {
      final String user = getUser();
      final FileSystem userFs = S3RestUtils.createFileSystemForUser(user, mMetaFS);
      String bucketPath = S3RestUtils.parsePath(AlluxioURI.SEPARATOR + bucket);
      String objectPath = bucketPath + AlluxioURI.SEPARATOR + object;

      // Populate the xattr Map with the metadata tags if provided
      Map<String, ByteString> xattrMap = new HashMap<>();

      TaggingData tagData = null;
      try (S3AuditContext auditContext =
          createAuditContext("initiateMultipartUpload", user, bucket, object)) {
<<<<<<< HEAD
        S3RestUtils.checkPathIsAlluxioDirectory(userFs, bucketPath, auditContext,
            BUCKET_PATH_CACHE);
=======
        S3RestUtils.checkPathIsAlluxioDirectory(userFs, bucketPath, auditContext, bucketPathCache);
>>>>>>> 8054203a
        if (taggingHeader != null) { // Parse the tagging header if it exists for PutObject
          try {
            tagData = S3RestUtils.deserializeTaggingHeader(taggingHeader, mMaxHeaderMetadataSize);
            xattrMap.put(S3Constants.TAGGING_XATTR_KEY, TaggingData.serialize(tagData));
          } catch (S3Exception e) {
            auditContext.setSucceeded(false);
            throw e; // rethrow
          } catch (IllegalArgumentException e) {
            if (e.getCause() instanceof S3Exception) {
              throw S3RestUtils.toObjectS3Exception((S3Exception) e.getCause(), objectPath,
                  auditContext);
            }
            throw S3RestUtils.toObjectS3Exception(e, objectPath, auditContext);
          } catch (Exception e) {
            throw S3RestUtils.toObjectS3Exception(e, objectPath, auditContext);
          }
          LOG.debug("InitiateMultipartUpload tagData={}", tagData);
        }

        try {
          // Find an unused UUID
          String uploadId;
          do {
            uploadId = UUID.randomUUID().toString();
          } while (mMetaFS.exists(
              new AlluxioURI(S3RestUtils.getMultipartMetaFilepathForUploadId(uploadId))));

          // Create the directory containing the upload parts
          AlluxioURI multipartTemporaryDir = new AlluxioURI(
              S3RestUtils.getMultipartTemporaryDirForObject(bucketPath, object, uploadId));
          userFs.createDirectory(multipartTemporaryDir, CreateDirectoryPOptions.newBuilder()
              .setRecursive(true)
              .setMode(PMode.newBuilder()
                  .setOwnerBits(Bits.ALL)
                  .setGroupBits(Bits.ALL)
                  .setOtherBits(Bits.NONE).build())
              .setWriteType(S3RestUtils.getS3WriteType()).build());

          // Create the Alluxio multipart upload metadata file
          if (contentType != null) {
            xattrMap.put(S3Constants.CONTENT_TYPE_XATTR_KEY,
                ByteString.copyFrom(contentType, S3Constants.HEADER_CHARSET));
          }
          xattrMap.put(S3Constants.UPLOADS_BUCKET_XATTR_KEY,
              ByteString.copyFrom(bucket, S3Constants.XATTR_STR_CHARSET));
          xattrMap.put(S3Constants.UPLOADS_OBJECT_XATTR_KEY,
              ByteString.copyFrom(object, S3Constants.XATTR_STR_CHARSET));
          xattrMap.put(S3Constants.UPLOADS_FILE_ID_XATTR_KEY, ByteString.copyFrom(
              Longs.toByteArray(userFs.getStatus(multipartTemporaryDir).getFileId())));
          mMetaFS.createFile(
              new AlluxioURI(S3RestUtils.getMultipartMetaFilepathForUploadId(uploadId)),
              CreateFilePOptions.newBuilder()
                  .setRecursive(true)
                  .setMode(PMode.newBuilder()
                      .setOwnerBits(Bits.ALL)
                      .setGroupBits(Bits.ALL)
                      .setOtherBits(Bits.NONE).build())
                  .setWriteType(S3RestUtils.getS3WriteType())
                  .putAllXattr(xattrMap)
                  .setXattrPropStrat(XAttrPropagationStrategy.LEAF_NODE)
                  .build()
          );
          SetAttributePOptions attrPOptions = SetAttributePOptions.newBuilder()
              .setOwner(user)
              .build();
          mMetaFS.setAttribute(new AlluxioURI(
              S3RestUtils.getMultipartMetaFilepathForUploadId(uploadId)), attrPOptions);
          if (mMultipartCleanerEnabled) {
            MultipartUploadCleaner.apply(mMetaFS, userFs, bucket, object, uploadId);
          }
          return new InitiateMultipartUploadResult(bucket, object, uploadId);
        } catch (Exception e) {
          throw S3RestUtils.toObjectS3Exception(e, objectPath, auditContext);
        }
      }
    });
  }

  /**
   * Retrieves an object's metadata.
   * @param bucket the bucket name
   * @param object the object name
   * @return the response object
   */
  @HEAD
  @Path(OBJECT_PARAM)
  public Response getObjectMetadata(@PathParam("bucket") final String bucket,
                                    @PathParam("object") final String object) {
    return S3RestUtils.call(bucket, () -> {
      Preconditions.checkNotNull(bucket, "required 'bucket' parameter is missing");
      Preconditions.checkNotNull(object, "required 'object' parameter is missing");

      final String user = getUser();
      final FileSystem userFs = S3RestUtils.createFileSystemForUser(user, mMetaFS);
      String bucketPath = S3RestUtils.parsePath(AlluxioURI.SEPARATOR + bucket);
      String objectPath = bucketPath + AlluxioURI.SEPARATOR + object;
      AlluxioURI objectUri = new AlluxioURI(objectPath);

      try (S3AuditContext auditContext =
          createAuditContext("getObjectMetadata", user, bucket, object)) {
        try {
          URIStatus status = userFs.getStatus(objectUri);
          if (status.isFolder() && !object.endsWith(AlluxioURI.SEPARATOR)) {
            throw new FileDoesNotExistException(status.getPath() + " is a directory");
          }
          Response.ResponseBuilder res = Response.ok()
              .lastModified(new Date(status.getLastModificationTimeMs()))
              .header(S3Constants.S3_CONTENT_LENGTH_HEADER,
                  status.isFolder() ? 0 : status.getLength());

          // Check for the object's ETag
          String entityTag = S3RestUtils.getEntityTag(status);
          if (entityTag != null) {
            res.header(S3Constants.S3_ETAG_HEADER, entityTag);
          } else {
            LOG.debug("Failed to find ETag for object: " + objectPath);
          }

          // Check if the object had a specified "Content-Type"
          res.type(S3RestUtils.deserializeContentType(status.getXAttr()));
          return res.build();
        } catch (FileDoesNotExistException e) {
          // must be null entity (content length 0) for S3A Filesystem
          return Response.status(404).entity(null).header("Content-Length", "0").build();
        } catch (Exception e) {
          throw S3RestUtils.toObjectS3Exception(e, objectPath, auditContext);
        }
      }
    });
  }

  /**
   * Downloads an object or list parts of the object in multipart upload.
   * @param bucket the bucket name
   * @param object the object name
   * @param uploadId the ID of the multipart upload, if not null, listing parts of the object
   * @param range the http range header
   * @param tagging query string to indicate if this is for GetObjectTagging or not
   * @param acl query string to indicate if this is for GetObjectAcl or not
   * @return the response object
   */
  @GET
  @Path(OBJECT_PARAM)
  @Produces({MediaType.APPLICATION_OCTET_STREAM,
      MediaType.APPLICATION_XML, MediaType.WILDCARD})
  public Response getObjectOrListParts(@HeaderParam("Range") final String range,
                                       @PathParam("bucket") final String bucket,
                                       @PathParam("object") final String object,
                                       @QueryParam("uploadId") final String uploadId,
                                       @QueryParam("tagging") final String tagging,
                                       @QueryParam("acl") final String acl) {
    Preconditions.checkNotNull(bucket, "required 'bucket' parameter is missing");
    Preconditions.checkNotNull(object, "required 'object' parameter is missing");
    Preconditions.checkArgument(!(uploadId != null && tagging != null),
        "Only one of 'uploadId' or 'tagging' can be set");

    if (uploadId != null) {
      return listParts(bucket, object, uploadId);
    } else if (tagging != null) {
      return getObjectTags(bucket, object);
    } if (acl != null) {
      return S3RestUtils.call(bucket, () -> {
        throw new S3Exception(object, new S3ErrorCode(
            S3ErrorCode.INTERNAL_ERROR.getCode(),
            "GetObjectAcl is not currently supported.",
            S3ErrorCode.INTERNAL_ERROR.getStatus()
        ));
      });
    } else {
      return getObject(bucket, object, range);
    }
  }

  // TODO(cc): support paging during listing parts, currently, all parts are returned at once.
  private Response listParts(final String bucket,
                             final String object,
                             final String uploadId) {
    return S3RestUtils.call(bucket, () -> {
      final String user = getUser();
      final FileSystem userFs = S3RestUtils.createFileSystemForUser(user, mMetaFS);
      String bucketPath = S3RestUtils.parsePath(AlluxioURI.SEPARATOR + bucket);
      try (S3AuditContext auditContext =
          createAuditContext("listParts", user, bucket, object)) {
<<<<<<< HEAD
        S3RestUtils.checkPathIsAlluxioDirectory(userFs, bucketPath, auditContext,
            BUCKET_PATH_CACHE);
=======
        S3RestUtils.checkPathIsAlluxioDirectory(userFs, bucketPath, auditContext, bucketPathCache);
>>>>>>> 8054203a

        AlluxioURI tmpDir = new AlluxioURI(
            S3RestUtils.getMultipartTemporaryDirForObject(bucketPath, object, uploadId));
        try {
          S3RestUtils.checkStatusesForUploadId(mMetaFS, userFs, tmpDir, uploadId);
        } catch (Exception e) {
          throw S3RestUtils.toObjectS3Exception((e instanceof FileDoesNotExistException)
                          ? new S3Exception(object, S3ErrorCode.NO_SUCH_UPLOAD) : e,
                  object, auditContext);
        }

        try {
          List<URIStatus> statuses = userFs.listStatus(tmpDir);
          statuses.sort(new S3RestUtils.URIStatusNameComparator());

          List<ListPartsResult.Part> parts = new ArrayList<>();
          for (URIStatus status : statuses) {
            parts.add(ListPartsResult.Part.fromURIStatus(status));
          }

          ListPartsResult result = new ListPartsResult();
          result.setBucket(bucketPath);
          result.setKey(object);
          result.setUploadId(uploadId);
          result.setParts(parts);
          return result;
        } catch (Exception e) {
          throw S3RestUtils.toObjectS3Exception(e, tmpDir.getPath(), auditContext);
        }
      }
    });
  }

  private Response getObject(final String bucket,
                             final String object,
                             final String range) {
    return S3RestUtils.call(bucket, () -> {
      final String user = getUser();
      final FileSystem userFs = S3RestUtils.createFileSystemForUser(user, mMetaFS);
      String bucketPath = S3RestUtils.parsePath(AlluxioURI.SEPARATOR + bucket);
      String objectPath = bucketPath + AlluxioURI.SEPARATOR + object;
      AlluxioURI objectUri = new AlluxioURI(objectPath);

      try (S3AuditContext auditContext =
          createAuditContext("getObject", user, bucket, object)) {
        try {
          URIStatus status = userFs.getStatus(objectUri);
          FileInStream is = userFs.openFile(status, OpenFilePOptions.getDefaultInstance());
          S3RangeSpec s3Range = S3RangeSpec.Factory.create(range);
          RangeFileInStream ris = RangeFileInStream.Factory.create(is, status.getLength(), s3Range);

          Response.ResponseBuilder res = Response.ok(ris)
              .lastModified(new Date(status.getLastModificationTimeMs()))
              .header(S3Constants.S3_CONTENT_LENGTH_HEADER, s3Range.getLength(status.getLength()));

          // Check range
          if (s3Range.isValid()) {
            res.status(Response.Status.PARTIAL_CONTENT)
                .header(S3Constants.S3_ACCEPT_RANGES_HEADER, S3Constants.S3_ACCEPT_RANGES_VALUE)
                .header(S3Constants.S3_CONTENT_RANGE_HEADER,
                    s3Range.getRealRange(status.getLength()));
          }

          // Check for the object's ETag
          String entityTag = S3RestUtils.getEntityTag(status);
          if (entityTag != null) {
            res.header(S3Constants.S3_ETAG_HEADER, entityTag);
          } else {
            LOG.debug("Failed to find ETag for object: " + objectPath);
          }

          // Check if the object had a specified "Content-Type"
          res.type(S3RestUtils.deserializeContentType(status.getXAttr()));

          // Check if object had tags, if so we need to return the count
          // in the header "x-amz-tagging-count"
          TaggingData tagData = S3RestUtils.deserializeTags(status.getXAttr());
          if (tagData != null) {
            int taggingCount = tagData.getTagMap().size();
            if (taggingCount > 0) {
              res.header(S3Constants.S3_TAGGING_COUNT_HEADER, taggingCount);
            }
          }
          return res.build();
        } catch (Exception e) {
          throw S3RestUtils.toObjectS3Exception(e, objectPath, auditContext);
        }
      }
    });
  }

  // Helper for GetObjectTagging
  private Response getObjectTags(final String bucket,
                                 final String object) {
    return S3RestUtils.call(bucket, () -> {
      final String user = getUser();
      final FileSystem userFs = S3RestUtils.createFileSystemForUser(user, mMetaFS);
      String bucketPath = S3RestUtils.parsePath(AlluxioURI.SEPARATOR + bucket);
      String objectPath = bucketPath + AlluxioURI.SEPARATOR + object;
      AlluxioURI uri = new AlluxioURI(objectPath);
      try (S3AuditContext auditContext =
          createAuditContext("getObjectTags", user, bucket, object)) {
<<<<<<< HEAD
        S3RestUtils.checkPathIsAlluxioDirectory(userFs, bucketPath, auditContext,
            BUCKET_PATH_CACHE);
=======
        S3RestUtils.checkPathIsAlluxioDirectory(userFs, bucketPath, auditContext, bucketPathCache);
>>>>>>> 8054203a
        try {
          TaggingData tagData = S3RestUtils.deserializeTags(userFs.getStatus(uri).getXAttr());
          LOG.debug("GetObjectTagging tagData={}", tagData);
          return tagData != null ? tagData : new TaggingData();
        } catch (Exception e) {
          throw S3RestUtils.toObjectS3Exception(e, objectPath, auditContext);
        }
      }
    });
  }

  /**
   * Deletes an object, an object's tags, or aborts a multipart upload.
   * @param bucket the bucket name
   * @param object the object name
   * @param tagging query string to indicate if this is for DeleteObjectTagging or not
   * @param uploadId the upload ID which identifies the incomplete multipart upload to be aborted
   * @return the response object
   */
  @DELETE
  @Path(OBJECT_PARAM)
  public Response deleteObjectOrAbortMultipartUpload(
      @PathParam("bucket") final String bucket,
      @PathParam("object") final String object,
      @QueryParam("uploadId") final String uploadId,
      @QueryParam("tagging") final String tagging) {
    return S3RestUtils.call(bucket, () -> {
      Preconditions.checkNotNull(bucket, "required 'bucket' parameter is missing");
      Preconditions.checkNotNull(object, "required 'object' parameter is missing");
      Preconditions.checkArgument(!(uploadId != null && tagging != null),
          "Only one of uploadId or tagging can be set");

      if (uploadId != null) {
        abortMultipartUpload(bucket, object, uploadId);
      } else if (tagging != null) {
        deleteObjectTags(bucket, object);
      } else {
        deleteObject(bucket, object);
      }

      // Note: the normal response for S3 delete key is 204 NO_CONTENT, not 200 OK
      return Response.Status.NO_CONTENT;
    });
  }

  private void abortMultipartUpload(String bucket, String object,
                                    String uploadId)
      throws S3Exception {
    final String user = getUser();
    final FileSystem userFs = S3RestUtils.createFileSystemForUser(user, mMetaFS);
    String bucketPath = S3RestUtils.parsePath(AlluxioURI.SEPARATOR + bucket);
    String objectPath = bucketPath + AlluxioURI.SEPARATOR + object;
    AlluxioURI multipartTemporaryDir =
        new AlluxioURI(S3RestUtils.getMultipartTemporaryDirForObject(bucketPath, object, uploadId));
    try (S3AuditContext auditContext =
        createAuditContext("abortMultipartUpload", user, bucket, object)) {
<<<<<<< HEAD
      S3RestUtils.checkPathIsAlluxioDirectory(userFs, bucketPath, auditContext, BUCKET_PATH_CACHE);
=======
      S3RestUtils.checkPathIsAlluxioDirectory(userFs, bucketPath, auditContext, bucketPathCache);
>>>>>>> 8054203a
      try {
        S3RestUtils.checkStatusesForUploadId(mMetaFS, userFs, multipartTemporaryDir, uploadId);
      } catch (Exception e) {
        throw S3RestUtils.toObjectS3Exception((e instanceof FileDoesNotExistException)
                        ? new S3Exception(object, S3ErrorCode.NO_SUCH_UPLOAD) : e,
                object, auditContext);
      }

      try {
        userFs.delete(multipartTemporaryDir,
            DeletePOptions.newBuilder().setRecursive(true).build());
        mMetaFS.delete(new AlluxioURI(
            S3RestUtils.getMultipartMetaFilepathForUploadId(uploadId)),
                DeletePOptions.newBuilder().build());
        if (mMultipartCleanerEnabled) {
          MultipartUploadCleaner.cancelAbort(mMetaFS, userFs, bucket, object, uploadId);
        }
      } catch (Exception e) {
        throw S3RestUtils.toObjectS3Exception(e, objectPath, auditContext);
      }
    }
  }

  private void deleteObject(String bucket, String object) throws S3Exception {
    final String user = getUser();
    final FileSystem userFs = S3RestUtils.createFileSystemForUser(user, mMetaFS);
    String bucketPath = S3RestUtils.parsePath(AlluxioURI.SEPARATOR + bucket);
    // Delete the object.
    String objectPath = bucketPath + AlluxioURI.SEPARATOR + object;
    DeletePOptions options = DeletePOptions.newBuilder().setAlluxioOnly(Configuration
        .get(PropertyKey.PROXY_S3_DELETE_TYPE).equals(Constants.S3_DELETE_IN_ALLUXIO_ONLY))
        .build();
    try (S3AuditContext auditContext =
        createAuditContext("deleteObject", user, bucket, object)) {
<<<<<<< HEAD
      S3RestUtils.checkPathIsAlluxioDirectory(userFs, bucketPath, auditContext, BUCKET_PATH_CACHE);
=======
      S3RestUtils.checkPathIsAlluxioDirectory(userFs, bucketPath, auditContext, bucketPathCache);
>>>>>>> 8054203a
      try {
        userFs.delete(new AlluxioURI(objectPath), options);
      } catch (FileDoesNotExistException | DirectoryNotEmptyException e) {
        // intentionally do nothing, this is ok. It should result in a 204 error
        // This is the same response behavior as AWS's S3.
      } catch (Exception e) {
        throw S3RestUtils.toObjectS3Exception(e, objectPath, auditContext);
      }
    }
  }

  private void deleteObjectTags(String bucket, String object)
      throws S3Exception {
    final String user = getUser();
    final FileSystem userFs = S3RestUtils.createFileSystemForUser(user, mMetaFS);
    String bucketPath = S3RestUtils.parsePath(AlluxioURI.SEPARATOR + bucket);
    String objectPath = bucketPath + AlluxioURI.SEPARATOR + object;
    LOG.debug("DeleteObjectTagging object={}", object);
    Map<String, ByteString> xattrMap = new HashMap<>();
    xattrMap.put(S3Constants.TAGGING_XATTR_KEY, ByteString.copyFrom(new byte[0]));
    SetAttributePOptions attrPOptions = SetAttributePOptions.newBuilder()
        .putAllXattr(xattrMap).setXattrUpdateStrategy(File.XAttrUpdateStrategy.DELETE_KEYS)
        .build();
    try (S3AuditContext auditContext =
        createAuditContext("deleteObjectTags", user, bucket, object)) {
<<<<<<< HEAD
      S3RestUtils.checkPathIsAlluxioDirectory(userFs, bucketPath, auditContext, BUCKET_PATH_CACHE);
=======
      S3RestUtils.checkPathIsAlluxioDirectory(userFs, bucketPath, auditContext, bucketPathCache);
>>>>>>> 8054203a
      try {
        userFs.setAttribute(new AlluxioURI(objectPath), attrPOptions);
      } catch (Exception e) {
        throw S3RestUtils.toObjectS3Exception(e, objectPath, auditContext);
      }
    }
  }

  private String parsePathWithDelimiter(String bucketPath, String prefix, String delimiter)
      throws S3Exception {
    // TODO(czhu): allow non-"/" delimiters
    // Alluxio only support use / as delimiter
    if (!delimiter.equals(AlluxioURI.SEPARATOR)) {
      throw new S3Exception(bucketPath, new S3ErrorCode(
          S3ErrorCode.PRECONDITION_FAILED.getCode(),
          "Alluxio S3 API only support / as delimiter.",
          S3ErrorCode.PRECONDITION_FAILED.getStatus()));
    }
    char delim = AlluxioURI.SEPARATOR.charAt(0);
    String normalizedBucket =
        bucketPath.replace(S3Constants.BUCKET_SEPARATOR, AlluxioURI.SEPARATOR);
    String normalizedPrefix = normalizeS3Prefix(prefix, delim);

    if (!normalizedPrefix.isEmpty() && !normalizedPrefix.startsWith(AlluxioURI.SEPARATOR)) {
      normalizedPrefix = AlluxioURI.SEPARATOR + normalizedPrefix;
    }
    return normalizedBucket + normalizedPrefix;
  }

  /**
   * Normalize the prefix from S3 request.
   **/
  private String normalizeS3Prefix(String prefix, char delimiter) {
    if (prefix != null) {
      int pos = prefix.lastIndexOf(delimiter);
      if (pos >= 0) {
        return prefix.substring(0, pos + 1);
      }
    }
    return "";
  }

  /**
   * Creates a {@link S3AuditContext} instance.
   *
   * @param command the command to be logged by this {@link S3AuditContext}
   * @return newly-created {@link S3AuditContext} instance
   */
  private S3AuditContext createAuditContext(String command, String user,
      @Nullable String bucket, @Nullable String object) {
    // Audit log may be enabled during runtime
    AsyncUserAccessAuditLogWriter auditLogWriter = null;
    if (Configuration.getBoolean(PropertyKey.MASTER_AUDIT_LOGGING_ENABLED)) {
      auditLogWriter = mAsyncAuditLogWriter;
    }
    S3AuditContext auditContext = new S3AuditContext(auditLogWriter);
    if (auditLogWriter != null) {
      String ugi = "";
      if (user != null) {
        try {
          String primaryGroup = CommonUtils.getPrimaryGroupName(user, Configuration.global());
          ugi = user + "," + primaryGroup;
        } catch (IOException e) {
          LOG.debug("Failed to get primary group for user {}.", user);
          ugi = user + ",N/A";
        }
      } else {
        ugi = "N/A";
      }
      auditContext.setUgi(ugi)
          .setCommand(command)
          .setIp(String.format("%s:%s", mServletRequest.getRemoteAddr(),
              mServletRequest.getRemotePort()))
          .setBucket(bucket)
          .setObject(object)
          .setAllowed(true)
          .setSucceeded(true)
          .setCreationTimeNs(System.nanoTime());
    }
    return auditContext;
  }
}<|MERGE_RESOLUTION|>--- conflicted
+++ resolved
@@ -242,12 +242,8 @@
       final FileSystem userFs = S3RestUtils.createFileSystemForUser(user, mMetaFS);
 
       try (S3AuditContext auditContext = createAuditContext("headBucket", user, bucket, null)) {
-<<<<<<< HEAD
         S3RestUtils.checkPathIsAlluxioDirectory(userFs, bucketPath, auditContext,
             BUCKET_PATH_CACHE);
-=======
-        S3RestUtils.checkPathIsAlluxioDirectory(userFs, bucketPath, auditContext, bucketPathCache);
->>>>>>> 8054203a
       }
       return Response.ok().build();
     });
@@ -505,12 +501,7 @@
       try (S3AuditContext auditContext =
           createAuditContext("createBucket", user, bucket, null)) {
         if (tagging != null) { // PutBucketTagging
-<<<<<<< HEAD
-          S3RestUtils.checkPathIsAlluxioDirectory(userFs, bucketPath, auditContext,
-              BUCKET_PATH_CACHE);
-=======
-          S3RestUtils.checkPathIsAlluxioDirectory(userFs, bucketPath, auditContext, bucketPathCache);
->>>>>>> 8054203a
+          S3RestUtils.checkPathIsAlluxioDirectory(userFs, bucketPath, auditContext,bucketPathCache);
           try {
             TaggingData tagData = new XmlMapper().readerFor(TaggingData.class)
                 .readValue(is);
@@ -624,12 +615,8 @@
 
       try (S3AuditContext auditContext =
           createAuditContext("deleteBucket", user, bucket, null)) {
-<<<<<<< HEAD
         S3RestUtils.checkPathIsAlluxioDirectory(userFs, bucketPath, auditContext,
             BUCKET_PATH_CACHE);
-=======
-        S3RestUtils.checkPathIsAlluxioDirectory(userFs, bucketPath, auditContext, bucketPathCache);
->>>>>>> 8054203a
 
         if (tagging != null) { // DeleteBucketTagging
           LOG.debug("DeleteBucketTagging bucket={}", bucketPath);
@@ -739,12 +726,8 @@
       String bucketPath = S3RestUtils.parsePath(AlluxioURI.SEPARATOR + bucket);
       try (S3AuditContext auditContext =
           createAuditContext("createObject", user, bucket, object)) {
-<<<<<<< HEAD
         S3RestUtils.checkPathIsAlluxioDirectory(userFs, bucketPath, auditContext,
             BUCKET_PATH_CACHE);
-=======
-        S3RestUtils.checkPathIsAlluxioDirectory(userFs, bucketPath, auditContext, bucketPathCache);
->>>>>>> 8054203a
         String objectPath = bucketPath + AlluxioURI.SEPARATOR + object;
 
         if (objectPath.endsWith(AlluxioURI.SEPARATOR)) {
@@ -1042,12 +1025,8 @@
       TaggingData tagData = null;
       try (S3AuditContext auditContext =
           createAuditContext("initiateMultipartUpload", user, bucket, object)) {
-<<<<<<< HEAD
         S3RestUtils.checkPathIsAlluxioDirectory(userFs, bucketPath, auditContext,
             BUCKET_PATH_CACHE);
-=======
-        S3RestUtils.checkPathIsAlluxioDirectory(userFs, bucketPath, auditContext, bucketPathCache);
->>>>>>> 8054203a
         if (taggingHeader != null) { // Parse the tagging header if it exists for PutObject
           try {
             tagData = S3RestUtils.deserializeTaggingHeader(taggingHeader, mMaxHeaderMetadataSize);
@@ -1231,12 +1210,8 @@
       String bucketPath = S3RestUtils.parsePath(AlluxioURI.SEPARATOR + bucket);
       try (S3AuditContext auditContext =
           createAuditContext("listParts", user, bucket, object)) {
-<<<<<<< HEAD
         S3RestUtils.checkPathIsAlluxioDirectory(userFs, bucketPath, auditContext,
             BUCKET_PATH_CACHE);
-=======
-        S3RestUtils.checkPathIsAlluxioDirectory(userFs, bucketPath, auditContext, bucketPathCache);
->>>>>>> 8054203a
 
         AlluxioURI tmpDir = new AlluxioURI(
             S3RestUtils.getMultipartTemporaryDirForObject(bucketPath, object, uploadId));
@@ -1339,12 +1314,8 @@
       AlluxioURI uri = new AlluxioURI(objectPath);
       try (S3AuditContext auditContext =
           createAuditContext("getObjectTags", user, bucket, object)) {
-<<<<<<< HEAD
         S3RestUtils.checkPathIsAlluxioDirectory(userFs, bucketPath, auditContext,
             BUCKET_PATH_CACHE);
-=======
-        S3RestUtils.checkPathIsAlluxioDirectory(userFs, bucketPath, auditContext, bucketPathCache);
->>>>>>> 8054203a
         try {
           TaggingData tagData = S3RestUtils.deserializeTags(userFs.getStatus(uri).getXAttr());
           LOG.debug("GetObjectTagging tagData={}", tagData);
@@ -1401,11 +1372,7 @@
         new AlluxioURI(S3RestUtils.getMultipartTemporaryDirForObject(bucketPath, object, uploadId));
     try (S3AuditContext auditContext =
         createAuditContext("abortMultipartUpload", user, bucket, object)) {
-<<<<<<< HEAD
       S3RestUtils.checkPathIsAlluxioDirectory(userFs, bucketPath, auditContext, BUCKET_PATH_CACHE);
-=======
-      S3RestUtils.checkPathIsAlluxioDirectory(userFs, bucketPath, auditContext, bucketPathCache);
->>>>>>> 8054203a
       try {
         S3RestUtils.checkStatusesForUploadId(mMetaFS, userFs, multipartTemporaryDir, uploadId);
       } catch (Exception e) {
@@ -1440,11 +1407,7 @@
         .build();
     try (S3AuditContext auditContext =
         createAuditContext("deleteObject", user, bucket, object)) {
-<<<<<<< HEAD
       S3RestUtils.checkPathIsAlluxioDirectory(userFs, bucketPath, auditContext, BUCKET_PATH_CACHE);
-=======
-      S3RestUtils.checkPathIsAlluxioDirectory(userFs, bucketPath, auditContext, bucketPathCache);
->>>>>>> 8054203a
       try {
         userFs.delete(new AlluxioURI(objectPath), options);
       } catch (FileDoesNotExistException | DirectoryNotEmptyException e) {
@@ -1470,11 +1433,7 @@
         .build();
     try (S3AuditContext auditContext =
         createAuditContext("deleteObjectTags", user, bucket, object)) {
-<<<<<<< HEAD
       S3RestUtils.checkPathIsAlluxioDirectory(userFs, bucketPath, auditContext, BUCKET_PATH_CACHE);
-=======
-      S3RestUtils.checkPathIsAlluxioDirectory(userFs, bucketPath, auditContext, bucketPathCache);
->>>>>>> 8054203a
       try {
         userFs.setAttribute(new AlluxioURI(objectPath), attrPOptions);
       } catch (Exception e) {
