--- conflicted
+++ resolved
@@ -842,11 +842,8 @@
                     .setOtherBits(Bits.NONE).build())
                 .setWriteType(S3RestUtils.getS3WriteType())
                 .putAllXattr(xattrMap).setXattrPropStrat(XAttrPropagationStrategy.LEAF_NODE)
-<<<<<<< HEAD
                 .setCheckS3BucketPath(true)
-=======
                 .setOverwrite(true)
->>>>>>> 02bc22c0
                 .build();
 
         // not copying from an existing file
@@ -917,11 +914,8 @@
                   .setOwnerBits(Bits.ALL)
                   .setGroupBits(Bits.ALL)
                   .setOtherBits(Bits.NONE).build())
-<<<<<<< HEAD
               .setCheckS3BucketPath(true);
-=======
               .setOverwrite(true);
->>>>>>> 02bc22c0
           // Handle metadata directive
           if (metadataDirective == S3Constants.Directive.REPLACE
               && filePOptions.getXattrMap().containsKey(S3Constants.CONTENT_TYPE_XATTR_KEY)) {
