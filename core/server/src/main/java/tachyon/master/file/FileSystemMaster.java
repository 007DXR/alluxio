/*
 * Licensed to the University of California, Berkeley under one or more contributor license
 * agreements. See the NOTICE file distributed with this work for additional information regarding
 * copyright ownership. The ASF licenses this file to You under the Apache License, Version 2.0 (the
 * "License"); you may not use this file except in compliance with the License. You may obtain a
 * copy of the License at
 *
 * http://www.apache.org/licenses/LICENSE-2.0
 *
 * Unless required by applicable law or agreed to in writing, software distributed under the License
 * is distributed on an "AS IS" BASIS, WITHOUT WARRANTIES OR CONDITIONS OF ANY KIND, either express
 * or implied. See the License for the specific language governing permissions and limitations under
 * the License.
 */

package tachyon.master.file;

import java.io.IOException;
import java.util.ArrayList;
import java.util.HashMap;
import java.util.LinkedList;
import java.util.List;
import java.util.Map;
import java.util.Queue;
import java.util.Set;
import java.util.concurrent.Future;

import javax.annotation.concurrent.GuardedBy;
import javax.annotation.concurrent.NotThreadSafe;

import org.apache.commons.lang.exception.ExceptionUtils;
import org.apache.thrift.TProcessor;
import org.slf4j.Logger;
import org.slf4j.LoggerFactory;

import com.google.common.base.Preconditions;
import com.google.common.base.Throwables;
import com.google.common.collect.Lists;
import com.google.common.collect.Maps;
import com.google.common.collect.Sets;
import com.google.protobuf.Message;

import tachyon.Constants;
import tachyon.TachyonURI;
import tachyon.collections.Pair;
import tachyon.collections.PrefixList;
import tachyon.conf.TachyonConf;
import tachyon.exception.AccessControlException;
import tachyon.exception.BlockInfoException;
import tachyon.exception.DirectoryNotEmptyException;
import tachyon.exception.ExceptionMessage;
import tachyon.exception.FileAlreadyCompletedException;
import tachyon.exception.FileAlreadyExistsException;
import tachyon.exception.FileDoesNotExistException;
import tachyon.exception.InvalidFileSizeException;
import tachyon.exception.InvalidPathException;
import tachyon.exception.PreconditionMessage;
import tachyon.heartbeat.HeartbeatContext;
import tachyon.heartbeat.HeartbeatExecutor;
import tachyon.heartbeat.HeartbeatThread;
import tachyon.master.MasterBase;
import tachyon.master.MasterContext;
import tachyon.master.block.BlockId;
import tachyon.master.block.BlockMaster;
import tachyon.master.file.meta.FileSystemMasterView;
import tachyon.master.file.meta.Inode;
import tachyon.master.file.meta.InodeDirectory;
import tachyon.master.file.meta.InodeDirectoryIdGenerator;
import tachyon.master.file.meta.InodeFile;
import tachyon.master.file.meta.InodeTree;
import tachyon.master.file.meta.MountTable;
import tachyon.master.file.meta.PersistenceState;
import tachyon.master.file.meta.TtlBucket;
import tachyon.master.file.meta.TtlBucketList;
import tachyon.master.file.meta.options.CreatePathOptions;
import tachyon.master.file.options.CompleteFileOptions;
import tachyon.master.file.options.CreateDirectoryOptions;
import tachyon.master.file.options.CreateFileOptions;
import tachyon.master.file.options.SetAttributeOptions;
import tachyon.master.journal.Journal;
import tachyon.master.journal.JournalOutputStream;
import tachyon.master.journal.JournalProtoUtils;
import tachyon.proto.journal.File.AddMountPointEntry;
import tachyon.proto.journal.File.AsyncPersistRequestEntry;
import tachyon.proto.journal.File.CompleteFileEntry;
import tachyon.proto.journal.File.DeleteFileEntry;
import tachyon.proto.journal.File.DeleteMountPointEntry;
import tachyon.proto.journal.File.InodeDirectoryEntry;
import tachyon.proto.journal.File.InodeDirectoryIdGeneratorEntry;
import tachyon.proto.journal.File.InodeFileEntry;
import tachyon.proto.journal.File.InodeLastModificationTimeEntry;
import tachyon.proto.journal.File.PersistDirectoryEntry;
import tachyon.proto.journal.File.ReinitializeFileEntry;
import tachyon.proto.journal.File.RenameEntry;
import tachyon.proto.journal.File.SetAttributeEntry;
import tachyon.proto.journal.Journal.JournalEntry;
import tachyon.security.User;
import tachyon.security.authentication.PlainSaslServer;
import tachyon.security.authorization.FileSystemAction;
import tachyon.security.authorization.PermissionStatus;
import tachyon.security.group.GroupMappingService;
import tachyon.thrift.CommandType;
import tachyon.thrift.FileSystemCommand;
import tachyon.thrift.FileSystemCommandOptions;
import tachyon.thrift.FileSystemMasterClientService;
import tachyon.thrift.FileSystemMasterWorkerService;
import tachyon.thrift.PersistCommandOptions;
import tachyon.thrift.PersistFile;
import tachyon.underfs.UnderFileSystem;
import tachyon.util.IdUtils;
import tachyon.util.SecurityUtils;
import tachyon.util.io.PathUtils;
import tachyon.wire.BlockInfo;
import tachyon.wire.BlockLocation;
import tachyon.wire.FileBlockInfo;
import tachyon.wire.FileInfo;
import tachyon.wire.WorkerNetAddress;

import edu.umd.cs.findbugs.annotations.SuppressFBWarnings;

/**
 * The master that handles all file system metadata management.
 */
@NotThreadSafe // TODO(jiri): make thread-safe (c.f. TACHYON-1664)
public final class FileSystemMaster extends MasterBase {
  private static final Logger LOG = LoggerFactory.getLogger(Constants.LOGGER_TYPE);

  /** Handle to the block master. */
  private final BlockMaster mBlockMaster;

  /** This manages the file system inode structure. This must be journaled. */
  @GuardedBy("itself")
  private final InodeTree mInodeTree;

  /** This manages the file system mount points. */
  @GuardedBy("mInodeTree")
  private final MountTable mMountTable;

  /** Map from worker to the files to persist on that worker. Used by async persistence service. */
  @GuardedBy("mInodeTree")
  private final Map<Long, Set<Long>> mWorkerToAsyncPersistFiles;

  /** This maintains inodes with ttl set, for the for the ttl checker service to use. */
  @GuardedBy("mInodeTree")
  private final TtlBucketList mTtlBuckets = new TtlBucketList();

  /** This generates unique directory ids. This must be journaled. */
  private final InodeDirectoryIdGenerator mDirectoryIdGenerator;

  /** This provides user groups mapping service. */
  private final GroupMappingService mGroupMappingService;

  /** List of paths to always keep in memory. */
  private final PrefixList mWhitelist;

  /**
   * The service that checks for inode files with ttl set. We store it here so that it can be
   * accessed from tests.
   */
  @SuppressFBWarnings("URF_UNREAD_FIELD")
  private Future<?> mTtlCheckerService;

  /**
   * The service that detects lost files. We store it here so that it can be accessed from tests.
   */
  @SuppressFBWarnings("URF_UNREAD_FIELD")
  private Future<?> mLostFilesDetectionService;

  /**
   * @param baseDirectory the base journal directory
   * @return the journal directory for this master
   */
  public static String getJournalDirectory(String baseDirectory) {
    return PathUtils.concatPath(baseDirectory, Constants.FILE_SYSTEM_MASTER_NAME);
  }

  /**
   * Creates a new instance of {@link FileSystemMaster}.
   *
   * @param blockMaster the {@link BlockMaster} to use
   * @param journal the journal to use for tracking master operations
   */
  public FileSystemMaster(BlockMaster blockMaster, Journal journal) {
    super(journal, 2);
    mBlockMaster = blockMaster;

    mDirectoryIdGenerator = new InodeDirectoryIdGenerator(mBlockMaster);
    mMountTable = new MountTable();
    mInodeTree = new InodeTree(mBlockMaster, mDirectoryIdGenerator, mMountTable);

    // TODO(gene): Handle default config value for whitelist.
    TachyonConf conf = MasterContext.getConf();
    mWhitelist = new PrefixList(conf.getList(Constants.MASTER_WHITELIST, ","));

    mWorkerToAsyncPersistFiles = Maps.newHashMap();
    mGroupMappingService = GroupMappingService.Factory.getUserToGroupsMappingService(conf);
  }

  @Override
  public Map<String, TProcessor> getServices() {
    Map<String, TProcessor> services = new HashMap<String, TProcessor>();
    services.put(
        Constants.FILE_SYSTEM_MASTER_CLIENT_SERVICE_NAME,
        new FileSystemMasterClientService.Processor<FileSystemMasterClientServiceHandler>(
            new FileSystemMasterClientServiceHandler(this)));
    services.put(
        Constants.FILE_SYSTEM_MASTER_WORKER_SERVICE_NAME,
        new FileSystemMasterWorkerService.Processor<FileSystemMasterWorkerServiceHandler>(
            new FileSystemMasterWorkerServiceHandler(this)));
    return services;
  }

  @Override
  public String getName() {
    return Constants.FILE_SYSTEM_MASTER_NAME;
  }

  @Override
  public void processJournalEntry(JournalEntry entry) throws IOException {
    Message innerEntry = JournalProtoUtils.unwrap(entry);
    if (innerEntry instanceof InodeFileEntry || innerEntry instanceof InodeDirectoryEntry) {
      mInodeTree.addInodeFromJournal(entry);
    } else if (innerEntry instanceof InodeLastModificationTimeEntry) {
      InodeLastModificationTimeEntry modTimeEntry = (InodeLastModificationTimeEntry) innerEntry;
      try {
        Inode inode = mInodeTree.getInodeById(modTimeEntry.getId());
        inode.setLastModificationTimeMs(modTimeEntry.getLastModificationTimeMs());
      } catch (FileDoesNotExistException e) {
        throw new RuntimeException(e);
      }
    } else if (innerEntry instanceof PersistDirectoryEntry) {
      PersistDirectoryEntry typedEntry = (PersistDirectoryEntry) innerEntry;
      try {
        Inode inode = mInodeTree.getInodeById(typedEntry.getId());
        inode.setPersistenceState(PersistenceState.PERSISTED);
      } catch (FileDoesNotExistException e) {
        throw new RuntimeException(e);
      }
    } else if (innerEntry instanceof CompleteFileEntry) {
      try {
        completeFileFromEntry((CompleteFileEntry) innerEntry);
      } catch (InvalidPathException e) {
        throw new RuntimeException(e);
      } catch (InvalidFileSizeException e) {
        throw new RuntimeException(e);
      } catch (FileAlreadyCompletedException e) {
        throw new RuntimeException(e);
      }
    } else if (innerEntry instanceof SetAttributeEntry) {
      try {
        setAttributeFromEntry((SetAttributeEntry) innerEntry);
      } catch (FileDoesNotExistException e) {
        throw new RuntimeException(e);
      }
    } else if (innerEntry instanceof DeleteFileEntry) {
      deleteFileFromEntry((DeleteFileEntry) innerEntry);
    } else if (innerEntry instanceof RenameEntry) {
      renameFromEntry((RenameEntry) innerEntry);
    } else if (innerEntry instanceof InodeDirectoryIdGeneratorEntry) {
      mDirectoryIdGenerator.initFromJournalEntry((InodeDirectoryIdGeneratorEntry) innerEntry);
    } else if (innerEntry instanceof ReinitializeFileEntry) {
      resetBlockFileFromEntry((ReinitializeFileEntry) innerEntry);
    } else if (innerEntry instanceof AddMountPointEntry) {
      try {
        mountFromEntry((AddMountPointEntry) innerEntry);
      } catch (FileAlreadyExistsException e) {
        throw new RuntimeException(e);
      } catch (InvalidPathException e) {
        throw new RuntimeException(e);
      }
    } else if (innerEntry instanceof DeleteMountPointEntry) {
      try {
        unmountFromEntry((DeleteMountPointEntry) innerEntry);
      } catch (InvalidPathException e) {
        throw new RuntimeException(e);
      }
    } else if (innerEntry instanceof AsyncPersistRequestEntry) {
      try {
        long fileId = ((AsyncPersistRequestEntry) innerEntry).getFileId();
        scheduleAsyncPersistenceInternal(getPath(fileId));
      } catch (FileDoesNotExistException e) {
        throw new RuntimeException(e);
      } catch (InvalidPathException e) {
        throw new RuntimeException(e);
      }
    } else {
      throw new IOException(ExceptionMessage.UNEXPECTED_JOURNAL_ENTRY.getMessage(innerEntry));
    }
  }

  @Override
  public void streamToJournalCheckpoint(JournalOutputStream outputStream) throws IOException {
    mInodeTree.streamToJournalCheckpoint(outputStream);
    outputStream.writeEntry(mDirectoryIdGenerator.toJournalEntry());
  }

  @Override
  public void start(boolean isLeader) throws IOException {
    if (isLeader) {
      // Only initialize root when isLeader because when initializing root, BlockMaster needs to
      // write journal entry, if it is not leader, BlockMaster won't have a writable journal.
      // If it is standby, it should be able to load the inode tree from leader's checkpoint.
      mInodeTree.initializeRoot(PermissionStatus.get(MasterContext.getConf(), false));
      String defaultUFS = MasterContext.getConf().get(Constants.UNDERFS_ADDRESS);
      try {
        mMountTable.add(new TachyonURI(MountTable.ROOT), new TachyonURI(defaultUFS));
      } catch (FileAlreadyExistsException e) {
        throw new IOException("Failed to mount the default UFS " + defaultUFS);
      } catch (InvalidPathException e) {
        throw new IOException("Failed to mount the default UFS " + defaultUFS);
      }
    }
    // Call super.start after mInodeTree is initialized because mInodeTree is needed to write
    // a journal entry during super.start. Call super.start before calling
    // getExecutorService() because the super.start initializes the executor service.
    super.start(isLeader);
    if (isLeader) {
      mTtlCheckerService = getExecutorService().submit(
          new HeartbeatThread(HeartbeatContext.MASTER_TTL_CHECK, new MasterInodeTtlCheckExecutor(),
              MasterContext.getConf().getInt(Constants.MASTER_TTLCHECKER_INTERVAL_MS)));
      mLostFilesDetectionService = getExecutorService().submit(new HeartbeatThread(
          HeartbeatContext.MASTER_LOST_FILES_DETECTION, new LostFilesDetectionHeartbeatExecutor(),
          MasterContext.getConf().getInt(Constants.MASTER_HEARTBEAT_INTERVAL_MS)));
    }
  }

  /**
   * Whether the filesystem contains a directory with the id.
   *
   * @param id id of the directory
   * @return true if there is a directory with the id, false otherwise
   */
  public boolean isDirectory(long id) {
    synchronized (mInodeTree) {
      Inode inode;
      try {
        inode = mInodeTree.getInodeById(id);
      } catch (FileDoesNotExistException e) {
        return false;
      }
      return inode.isDirectory();
    }
  }

  /**
   * Returns the file id for a given path. If the given path does not exist in Tachyon, the method
   * attempts to load it from UFS.
   * Needs {@link FileSystemAction#READ} permission on the path.
   *
   * @param path the path to get the file id for
   * @return the file id for a given path, or -1 if there is no file at that path
   * @throws AccessControlException if permission checking fails
   */
  public long getFileId(TachyonURI path) throws AccessControlException {
    synchronized (mInodeTree) {
      Inode inode;
      try {
        checkPermission(FileSystemAction.READ, path, false);
        inode = mInodeTree.getInodeByPath(path);
      } catch (InvalidPathException e) {
        try {
          return loadMetadata(path, true);
        } catch (Exception e2) {
          return IdUtils.INVALID_FILE_ID;
        }
      }
      return inode.getId();
    }
  }

  /**
   * @param fileId the file id to get the {@link FileInfo} for
   * @return the {@link FileInfo} for the given file
   * @throws FileDoesNotExistException if the file does not exist
   */
  public FileInfo getFileInfo(long fileId) throws FileDoesNotExistException {
    MasterContext.getMasterSource().incGetFileInfoOps(1);
    synchronized (mInodeTree) {
      Inode inode = mInodeTree.getInodeById(fileId);
      return getFileInfoInternal(inode);
    }
  }

  /**
   * Returns the {@link FileInfo} for a given path. Called via RPC, as well as internal masters.
   * Needs {@link FileSystemAction#READ} permission on the path.
   *
   * @param path the path to get the {@link FileInfo} for
   * @return the {@link FileInfo} for the given file id
   * @throws FileDoesNotExistException if the file does not exist
   * @throws InvalidPathException if the file path is not valid
   * @throws AccessControlException if permission checking fails
   */
  public FileInfo getFileInfo(TachyonURI path)
      throws FileDoesNotExistException, InvalidPathException, AccessControlException {
    MasterContext.getMasterSource().incGetFileInfoOps(1);
    synchronized (mInodeTree) {
      checkPermission(FileSystemAction.READ, path, false);
      Inode inode = mInodeTree.getInodeByPath(path);
      return getFileInfoInternal(inode);
    }
  }

  /**
   * @param fileId the file id
   * @return the persistence state for the given file
   * @throws FileDoesNotExistException if the file does not exist
   */
  public PersistenceState getPersistenceState(long fileId) throws FileDoesNotExistException {
    synchronized (mInodeTree) {
      Inode inode = mInodeTree.getInodeById(fileId);
      return inode.getPersistenceState();
    }
  }

  /**
   * NOTE: {@link #mInodeTree} should already be locked before calling this method.
   *
   * @param inode the inode to get the {@linke FileInfo} for
   * @return the {@link FileInfo} for the given inode
   * @throws FileDoesNotExistException if the file does not exist
   */
  private FileInfo getFileInfoInternal(Inode inode) throws FileDoesNotExistException {
    FileInfo fileInfo = inode.generateClientFileInfo(mInodeTree.getPath(inode).toString());
    fileInfo.setInMemoryPercentage(getInMemoryPercentage(inode));
    TachyonURI path = mInodeTree.getPath(inode);
    TachyonURI resolvedPath;
    try {
      resolvedPath = mMountTable.resolve(path);
    } catch (InvalidPathException e) {
      throw new FileDoesNotExistException(e.getMessage(), e);
    }
    // Only set the UFS path if the path is nested under a mount point.
    if (!path.equals(resolvedPath)) {
      fileInfo.setUfsPath(resolvedPath.toString());
    }
    MasterContext.getMasterSource().incFileInfosGot(1);
    return fileInfo;
  }

  /**
   * Returns a list {@link FileInfo} for a given path. If the given path is a file, the list only
   * contains a single object. If it is a directory, the resulting list contains all direct children
   * of the directory.
   * Needs {@link FileSystemAction#READ} permission on the path.
   *
   * @param path the path to get the {@link FileInfo} list for
   * @return the list of {@link FileInfo}s
   * @throws AccessControlException if permission checking fails
   * @throws FileDoesNotExistException if the file does not exist
   * @throws InvalidPathException if the path is invalid
   */
  public List<FileInfo> getFileInfoList(TachyonURI path)
      throws AccessControlException, FileDoesNotExistException, InvalidPathException {
    MasterContext.getMasterSource().incGetFileInfoOps(1);
    synchronized (mInodeTree) {
      // getFileInfoList should load from ufs if the file does not exist
      checkPermission(FileSystemAction.READ, path, false);
      Inode inode = mInodeTree.getInodeByPath(path);

      List<FileInfo> ret = new ArrayList<FileInfo>();
      if (inode.isDirectory()) {
        for (Inode child : ((InodeDirectory) inode).getChildren()) {
          ret.add(getFileInfoInternal(child));
        }
      } else {
        ret.add(getFileInfoInternal(inode));
      }
      MasterContext.getMasterSource().incFileInfosGot(ret.size());
      return ret;
    }
  }

  /**
   * @return a read-only view of the file system master
   */
  public FileSystemMasterView getFileSystemMasterView() {
    return new FileSystemMasterView(this);
  }

  /**
   * Completes a file. After a file is completed, it cannot be written to.
   * Needs {@link FileSystemAction#WRITE} permission on the path.
   *
   * @param path the file path to complete
   * @param options the method options
   * @throws BlockInfoException if a block information exception is encountered
   * @throws FileDoesNotExistException if the file does not exist
   * @throws InvalidPathException if an invalid path is encountered
   * @throws InvalidFileSizeException if an invalid file size is encountered
   * @throws FileAlreadyCompletedException if the file is already completed
   * @throws AccessControlException if permission checking fails
   */
  public void completeFile(TachyonURI path, CompleteFileOptions options)
      throws BlockInfoException, FileDoesNotExistException, InvalidPathException,
      InvalidFileSizeException, FileAlreadyCompletedException, AccessControlException {
    MasterContext.getMasterSource().incCompleteFileOps(1);
    synchronized (mInodeTree) {
      checkPermission(FileSystemAction.WRITE, path, false);
      long opTimeMs = System.currentTimeMillis();
      Inode inode = mInodeTree.getInodeByPath(path);
      long fileId = inode.getId();
      if (!inode.isFile()) {
        throw new FileDoesNotExistException(ExceptionMessage.PATH_MUST_BE_FILE.getMessage(path));
      }

      InodeFile fileInode = (InodeFile) inode;
      List<Long> blockIdList = fileInode.getBlockIds();
      List<BlockInfo> blockInfoList = mBlockMaster.getBlockInfoList(blockIdList);
      if (!fileInode.isPersisted() && blockInfoList.size() != blockIdList.size()) {
        throw new BlockInfoException("Cannot complete a file without all the blocks committed");
      }

      // Iterate over all file blocks committed to Tachyon, computing the length and verify that all
      // the blocks (except the last one) is the same size as the file block size.
      long inMemoryLength = 0;
      long fileBlockSize = fileInode.getBlockSizeBytes();
      for (int i = 0; i < blockInfoList.size(); i ++) {
        BlockInfo blockInfo = blockInfoList.get(i);
        inMemoryLength += blockInfo.getLength();
        if (i < blockInfoList.size() - 1 && blockInfo.getLength() != fileBlockSize) {
          throw new BlockInfoException(
              "Block index " + i + " has a block size smaller than the file block size ("
                  + fileInode.getBlockSizeBytes() + ")");
        }
      }

      // If the file is persisted, its length is determined by UFS. Otherwise, its length is
      // determined by its memory footprint.
      long length = fileInode.isPersisted() ? options.getUfsLength() : inMemoryLength;

      completeFileInternal(fileInode.getBlockIds(), fileId, length, opTimeMs);
      CompleteFileEntry completeFileEntry = CompleteFileEntry.newBuilder()
          .addAllBlockIds(fileInode.getBlockIds())
          .setId(fileId)
          .setLength(length)
          .setOpTimeMs(opTimeMs)
          .build();
      writeJournalEntry(JournalEntry.newBuilder().setCompleteFile(completeFileEntry).build());
      flushJournal();
    }
  }

  /**
   * NOTE: {@link #mInodeTree} should already be locked before calling this method.
   *
   * @param blockIds the block ids to use
   * @param fileId the file id to use
   * @param length the length to use
   * @param opTimeMs the operation time (in milliseconds)
   * @throws FileDoesNotExistException if the file does not exist
   * @throws InvalidPathException if an invalid path is encountered
   * @throws InvalidFileSizeException if an invalid file size is encountered
   * @throws FileAlreadyCompletedException if the file has already been completed
   */
  void completeFileInternal(List<Long> blockIds, long fileId, long length, long opTimeMs)
      throws FileDoesNotExistException, InvalidPathException, InvalidFileSizeException,
      FileAlreadyCompletedException {
    InodeFile inode = (InodeFile) mInodeTree.getInodeById(fileId);
    inode.setBlockIds(blockIds);
    inode.setLastModificationTimeMs(opTimeMs);
    inode.complete(length);

    if (inode.isPersisted()) {
      // Commit all the file blocks (without locations) so the metadata for the block exists.
      long currLength = length;
      for (long blockId : inode.getBlockIds()) {
        long blockSize = Math.min(currLength, inode.getBlockSizeBytes());
        mBlockMaster.commitBlockInUFS(blockId, blockSize);
        currLength -= blockSize;
      }
    }
    MasterContext.getMasterSource().incFilesCompleted(1);
  }

  /**
   * NOTE: {@link #mInodeTree} should already be locked before calling this method.
   *
   * @param entry the entry to use
   * @throws InvalidPathException if an invalid path is encountered
   * @throws InvalidFileSizeException if an invalid file size is encountered
   * @throws FileAlreadyCompletedException if the file has already been completed
   */
  private void completeFileFromEntry(CompleteFileEntry entry)
      throws InvalidPathException, InvalidFileSizeException, FileAlreadyCompletedException {
    try {
      completeFileInternal(entry.getBlockIdsList(), entry.getId(), entry.getLength(),
          entry.getOpTimeMs());
    } catch (FileDoesNotExistException e) {
      throw new RuntimeException(e);
    }
  }

  /**
   * Creates a file (not a directory) for a given path.
   * Needs {@link FileSystemAction#WRITE} permission on the parent of the path.
   *
   * @param path the file to create
   * @param options method options
   * @return the file id of the create file
   * @throws InvalidPathException if an invalid path is encountered
   * @throws FileAlreadyExistsException if the file already exists
   * @throws BlockInfoException if an invalid block information in encountered
   * @throws IOException if the creation fails
   * @throws AccessControlException if permission checking fails
   */
  public long create(TachyonURI path, CreateFileOptions options)
      throws AccessControlException, InvalidPathException, FileAlreadyExistsException,
          BlockInfoException, IOException {
    MasterContext.getMasterSource().incCreateFileOps(1);
    synchronized (mInodeTree) {
      checkPermission(FileSystemAction.WRITE, path, true);
      InodeTree.CreatePathResult createResult = createInternal(path, options);
      List<Inode> created = createResult.getCreated();

      writeJournalEntry(mDirectoryIdGenerator.toJournalEntry());
      journalCreatePathResult(createResult);
      flushJournal();
      return created.get(created.size() - 1).getId();
    }
  }

  /**
   * NOTE: {@link #mInodeTree} should already be locked before calling this method.
   *
   * @param path the path to be created
   * @param options method options
   * @return {@link InodeTree.CreatePathResult} with the path creation result
   * @throws InvalidPathException if an invalid path is encountered
   * @throws FileAlreadyExistsException if the file already exists
   * @throws BlockInfoException if invalid block information is encountered
   * @throws IOException if an I/O error occurs
   */
  InodeTree.CreatePathResult createInternal(TachyonURI path, CreateFileOptions options)
      throws InvalidPathException, FileAlreadyExistsException, BlockInfoException, IOException {
    CreatePathOptions createPathOptions = new CreatePathOptions.Builder(MasterContext.getConf())
        .setBlockSizeBytes(options.getBlockSizeBytes()).setDirectory(false)
        .setOperationTimeMs(options.getOperationTimeMs()).setPersisted(options.isPersisted())
        .setRecursive(options.isRecursive()).setTtl(options.getTtl())
        .setPermissionStatus(PermissionStatus.get(MasterContext.getConf(), true)).build();
    InodeTree.CreatePathResult createResult = mInodeTree.createPath(path, createPathOptions);
    // If the create succeeded, the list of created inodes will not be empty.
    List<Inode> created = createResult.getCreated();
    InodeFile inode = (InodeFile) created.get(created.size() - 1);
    if (mWhitelist.inList(path.toString())) {
      inode.setCacheable(true);
    }

    mTtlBuckets.insert(inode);

    MasterContext.getMasterSource().incFilesCreated(1);
    MasterContext.getMasterSource().incDirectoriesCreated(created.size() - 1);
    return createResult;
  }

  /**
   * Reinitializes the blocks of an existing open file.
   *
   * @param path the path to the file
   * @param blockSizeBytes the new block size
   * @param ttl the ttl
   * @return the file id
   * @throws InvalidPathException if the path is invalid
   */
  public long reinitializeFile(TachyonURI path, long blockSizeBytes, long ttl)
      throws InvalidPathException {
    synchronized (mInodeTree) {
      long id = mInodeTree.reinitializeFile(path, blockSizeBytes, ttl);
      ReinitializeFileEntry reinitializeFile = ReinitializeFileEntry.newBuilder()
          .setPath(path.getPath())
          .setBlockSizeBytes(blockSizeBytes)
          .setTtl(ttl)
          .build();
      writeJournalEntry(JournalEntry.newBuilder().setReinitializeFile(reinitializeFile).build());
      flushJournal();
      return id;
    }
  }

  /**
   * NOTE: {@link #mInodeTree} should already be locked before calling this method.
   *
   * @param entry the entry to use
   */
  private void resetBlockFileFromEntry(ReinitializeFileEntry entry) {
    try {
      mInodeTree.reinitializeFile(new TachyonURI(entry.getPath()), entry.getBlockSizeBytes(),
          entry.getTtl());
    } catch (InvalidPathException e) {
      throw new RuntimeException(e);
    }
  }

  /**
   * Since {@link FileSystemMaster#create(TachyonURI, CreateFileOptions)} already checked
   * {@link tachyon.security.authorization.FileSystemAction#WRITE},
   * it is not needed to check again here when requesting a new block for the file.
   *
   * @param path the path of the file to get the next block id for
   * @return the next block id for the given file
   * @throws FileDoesNotExistException if the file does not exist
   * @throws InvalidPathException if the given path is not valid
   */
  public long getNewBlockIdForFile(TachyonURI path)
      throws FileDoesNotExistException, InvalidPathException {
    MasterContext.getMasterSource().incGetNewBlockOps(1);
    Inode inode;
    synchronized (mInodeTree) {
      inode = mInodeTree.getInodeByPath(path);
    }
    if (!inode.isFile()) {
      throw new FileDoesNotExistException(ExceptionMessage.PATH_MUST_BE_FILE.getMessage(path));
    }
    MasterContext.getMasterSource().incNewBlocksGot(1);
    return ((InodeFile) inode).getNewBlockId();
  }

  /**
   * @return the number of files and directories
   */
  public int getNumberOfPaths() {
    synchronized (mInodeTree) {
      return mInodeTree.getSize();
    }
  }

  /**
   * @return the number of pinned files and directories
   */
  public int getNumberOfPinnedFiles() {
    synchronized (mInodeTree) {
      return mInodeTree.getPinnedSize();
    }
  }

  /**
   * Deletes a given path.
   * Needs {@link FileSystemAction#WRITE} permission on the parent of the path.
   *
   * @param path the path to delete
   * @param recursive if true, will delete all its children
   * @return true if the file was deleted, false otherwise
   * @throws DirectoryNotEmptyException if recursive is false and the file is a nonempty directory
   * @throws FileDoesNotExistException if the file does not exist
   * @throws IOException if an I/O error occurs
   * @throws DirectoryNotEmptyException if recursive is false and the file is a nonempty directory
   * @throws AccessControlException if permission checking fails
   * @throws InvalidPathException if the path is invalid
   */
  public boolean deleteFile(TachyonURI path, boolean recursive)
      throws IOException, FileDoesNotExistException, DirectoryNotEmptyException,
          InvalidPathException, AccessControlException {
    MasterContext.getMasterSource().incDeletePathOps(1);
    synchronized (mInodeTree) {
      checkPermission(FileSystemAction.WRITE, path, true);
      Inode inode = mInodeTree.getInodeByPath(path);
      long fileId = inode.getId();
      long opTimeMs = System.currentTimeMillis();
      boolean ret = deleteFileInternal(fileId, recursive, false, opTimeMs);
      DeleteFileEntry deleteFile = DeleteFileEntry.newBuilder()
          .setId(fileId)
          .setRecursive(recursive)
          .setOpTimeMs(opTimeMs)
          .build();
      writeJournalEntry(JournalEntry.newBuilder().setDeleteFile(deleteFile).build());
      flushJournal();
      return ret;
    }
  }

  /**
   * NOTE: {@link #mInodeTree} should already be locked before calling this method.
   *
   * @param entry the entry to use
   */
  private void deleteFileFromEntry(DeleteFileEntry entry) {
    MasterContext.getMasterSource().incDeletePathOps(1);
    try {
      deleteFileInternal(entry.getId(), entry.getRecursive(), true, entry.getOpTimeMs());
    } catch (Exception e) {
      throw new RuntimeException(e);
    }
  }

  /**
   * Convenience method for avoiding {@link DirectoryNotEmptyException} when calling
   * {@link #deleteFileInternal(long, boolean, boolean, long)}.
   *
   * NOTE: {@link #mInodeTree} should already be locked before calling this method.
   *
   * @param fileId the file id
   * @param replayed whether the operation is a result of replaying the journal
   * @param opTimeMs the time of the operation
   * @return if the file is successfully deleted
   * @throws FileDoesNotExistException if a non-existent file is encountered
   * @throws IOException if an I/O error is encountered
   */
  boolean deleteFileRecursiveInternal(long fileId, boolean replayed, long opTimeMs)
      throws FileDoesNotExistException, IOException {
    try {
      return deleteFileInternal(fileId, true, replayed, opTimeMs);
    } catch (DirectoryNotEmptyException e) {
      throw new IllegalStateException(
          "deleteFileInternal should never throw DirectoryNotEmptyException when recursive is true",
          e);
    }
  }

  /**
   * Implements file deletion.
   *
   * NOTE: {@link #mInodeTree} should already be locked before calling this method.
   *
   * @param fileId the file id
   * @param recursive if the file id identifies a directory, this flag specifies whether the
   *        directory content should be deleted recursively
   * @param replayed whether the operation is a result of replaying the journal
   * @param opTimeMs the time of the operation
   * @return true if the file is successfully deleted
   * @throws FileDoesNotExistException if a non-existent file is encountered
   * @throws IOException if an I/O error is encountered
   * @throws DirectoryNotEmptyException if recursive is false and the file is a nonempty directory
   */
  boolean deleteFileInternal(long fileId, boolean recursive, boolean replayed, long opTimeMs)
      throws FileDoesNotExistException, IOException, DirectoryNotEmptyException {
    // TODO(jiri): A crash after any UFS object is deleted and before the delete operation is
    // journaled will result in an inconsistency between Tachyon and UFS.
    Inode inode = mInodeTree.getInodeById(fileId);
    if (inode == null) {
      return true;
    }
    if (inode.isDirectory() && !recursive && ((InodeDirectory) inode).getNumberOfChildren() > 0) {
      // inode is nonempty, and we don't want to delete a nonempty directory unless recursive is
      // true
      throw new DirectoryNotEmptyException(ExceptionMessage.DELETE_NONEMPTY_DIRECTORY_NONRECURSIVE,
          inode.getName());
    }
    if (mInodeTree.isRootId(inode.getId())) {
      // The root cannot be deleted.
      return false;
    }

    List<Inode> delInodes = new ArrayList<Inode>();
    delInodes.add(inode);
    if (inode.isDirectory()) {
      delInodes.addAll(mInodeTree.getInodeChildrenRecursive((InodeDirectory) inode));
    }

    // We go through each inode, removing it from it's parent set and from mDelInodes. If it's a
    // file, we deal with the checkpoints and blocks as well.
    for (int i = delInodes.size() - 1; i >= 0; i --) {
      Inode delInode = delInodes.get(i);

      // TODO(jiri): What should the Tachyon behavior be when a UFS delete operation fails?
      // Currently, it will result in an inconsistency between Tachyon and UFS.
      if (!replayed && delInode.isPersisted()) {
        // Delete the file in the under file system.
        try {
          String ufsPath = mMountTable.resolve(mInodeTree.getPath(delInode)).toString();
          UnderFileSystem ufs = UnderFileSystem.get(ufsPath, MasterContext.getConf());
          if (!ufs.exists(ufsPath)) {
            LOG.warn("File does not exist the underfs: {}", ufsPath);
          } else if (!ufs.delete(ufsPath, true)) {
            LOG.error("Failed to delete {}", ufsPath);
            return false;
          }
        } catch (InvalidPathException e) {
          LOG.warn(e.getMessage());
        }
      }

      if (delInode.isFile()) {
        // Remove corresponding blocks from workers.
        mBlockMaster.removeBlocks(((InodeFile) delInode).getBlockIds());
      }

      mInodeTree.deleteInode(delInode, opTimeMs);
    }
    MasterContext.getMasterSource().incPathsDeleted(delInodes.size());
    return true;
  }

  /**
   * Returns the {@link FileBlockInfo} for given file and block index.
   *
   * @param fileId the file id to get the info for
   * @param fileBlockIndex the block index of the file to get the block info for
   * @return the {@link FileBlockInfo} for the file and block index
   * @throws FileDoesNotExistException if the file does not exist
   * @throws BlockInfoException if the block size is invalid
   * @throws InvalidPathException if the mount table is not able to resolve the file
   */
  public FileBlockInfo getFileBlockInfo(long fileId, int fileBlockIndex)
      throws BlockInfoException, FileDoesNotExistException, InvalidPathException {
    MasterContext.getMasterSource().incGetFileBlockInfoOps(1);
    synchronized (mInodeTree) {
      Inode inode = mInodeTree.getInodeById(fileId);
      if (inode.isDirectory()) {
        throw new FileDoesNotExistException(
            ExceptionMessage.FILEID_MUST_BE_FILE.getMessage(fileId));
      }
      InodeFile file = (InodeFile) inode;
      List<Long> blockIdList = new ArrayList<Long>(1);
      blockIdList.add(file.getBlockIdByIndex(fileBlockIndex));
      List<BlockInfo> blockInfoList = mBlockMaster.getBlockInfoList(blockIdList);
      if (blockInfoList.size() != 1) {
        throw new BlockInfoException(
            "FileId " + fileId + " BlockIndex " + fileBlockIndex + " is not a valid block.");
      }
      FileBlockInfo blockInfo = generateFileBlockInfo(file, blockInfoList.get(0));
      MasterContext.getMasterSource().incFileBlockInfosGot(1);
      return blockInfo;
    }
  }

  /**
   * @param path the path to get the info for
   * @return a list of {@link FileBlockInfo} for all the blocks of the given file
   * @throws FileDoesNotExistException if the file does not exist
   * @throws InvalidPathException if the path of the given file is invalid
   */
  public List<FileBlockInfo> getFileBlockInfoList(TachyonURI path)
      throws FileDoesNotExistException, InvalidPathException {
    MasterContext.getMasterSource().incGetFileBlockInfoOps(1);
    synchronized (mInodeTree) {
      Inode inode = mInodeTree.getInodeByPath(path);
      if (inode.isDirectory()) {
        throw new FileDoesNotExistException(ExceptionMessage.PATH_MUST_BE_FILE.getMessage(path));
      }
      InodeFile file = (InodeFile) inode;
      List<BlockInfo> blockInfoList = mBlockMaster.getBlockInfoList(file.getBlockIds());

      List<FileBlockInfo> ret = new ArrayList<FileBlockInfo>();
      for (BlockInfo blockInfo : blockInfoList) {
        ret.add(generateFileBlockInfo(file, blockInfo));
      }
      MasterContext.getMasterSource().incFileBlockInfosGot(ret.size());
      return ret;
    }
  }

  /**
   * Generates a {@link FileBlockInfo} object from internal metadata. This adds file information to
   * the block, such as the file offset, and additional UFS locations for the block.
   *
   * NOTE: {@link #mInodeTree} should already be locked before calling this method.
   *
   * @param file the file the block is a part of
   * @param blockInfo the {@link BlockInfo} to generate the {@link FileBlockInfo} from
   * @return a new {@link FileBlockInfo} for the block
   * @throws InvalidPathException if the mount table is not able to resolve the file
   */
  private FileBlockInfo generateFileBlockInfo(InodeFile file, BlockInfo blockInfo)
      throws InvalidPathException {
    FileBlockInfo fileBlockInfo = new FileBlockInfo();
    fileBlockInfo.setBlockInfo(blockInfo);
    fileBlockInfo.setUfsLocations(new ArrayList<WorkerNetAddress>());

    // The sequence number part of the block id is the block index.
    long offset = file.getBlockSizeBytes() * BlockId.getSequenceNumber(blockInfo.getBlockId());
    fileBlockInfo.setOffset(offset);

    if (fileBlockInfo.getBlockInfo().getLocations().isEmpty() && file.isPersisted()) {
      // No tachyon locations, but there is a checkpoint in the under storage system. Add the
      // locations from the under storage system.
      String ufsPath = mMountTable.resolve(mInodeTree.getPath(file)).toString();
      UnderFileSystem ufs = UnderFileSystem.get(ufsPath, MasterContext.getConf());
      List<String> locs;
      try {
        locs = ufs.getFileLocations(ufsPath, fileBlockInfo.getOffset());
      } catch (IOException e) {
        return fileBlockInfo;
      }
      if (locs != null) {
        for (String loc : locs) {
          String resolvedHost = loc;
          int resolvedPort = -1;
          try {
            String[] ipport = loc.split(":");
            if (ipport.length == 2) {
              resolvedHost = ipport[0];
              resolvedPort = Integer.parseInt(ipport[1]);
            }
          } catch (NumberFormatException e) {
            continue;
          }
          // The resolved port is the data transfer port not the rpc port
          fileBlockInfo.getUfsLocations().add(
              new WorkerNetAddress().setHost(resolvedHost).setDataPort(resolvedPort));
        }
      }
    }
    return fileBlockInfo;
  }

  /**
   * Returns whether the inodeFile is fully in memory or not. The file is fully in memory only if
   * all the blocks of the file are in memory, in other words, the in memory percentage is 100.
   *
   * @return true if the file is fully in memory, false otherwise
   */
  private boolean isFullyInMemory(InodeFile inode) {
    return getInMemoryPercentage(inode) == 100;
  }

  /**
   * @return absolute paths of all in memory files
   */
  public List<TachyonURI> getInMemoryFiles() {
    List<TachyonURI> ret = new ArrayList<TachyonURI>();
    Queue<Pair<InodeDirectory, TachyonURI>> nodesQueue =
        new LinkedList<Pair<InodeDirectory, TachyonURI>>();
    synchronized (mInodeTree) {
      // TODO(yupeng): Verify we want to use absolute path.
      nodesQueue.add(new Pair<InodeDirectory, TachyonURI>(mInodeTree.getRoot(),
          new TachyonURI(TachyonURI.SEPARATOR)));
      while (!nodesQueue.isEmpty()) {
        Pair<InodeDirectory, TachyonURI> pair = nodesQueue.poll();
        InodeDirectory directory = pair.getFirst();
        TachyonURI curUri = pair.getSecond();

        Set<Inode> children = directory.getChildren();
        for (Inode inode : children) {
          TachyonURI newUri = curUri.join(inode.getName());
          if (inode.isDirectory()) {
            nodesQueue.add(new Pair<InodeDirectory, TachyonURI>((InodeDirectory) inode, newUri));
          } else if (isFullyInMemory((InodeFile) inode)) {
            ret.add(newUri);
          }
        }
      }
    }
    return ret;
  }

  /**
   * Gets the in-memory percentage of an Inode. For a file that has all blocks in memory, it returns
   * 100; for a file that has no block in memory, it returns 0. Returns 0 for a directory.
   *
   * @param inode the inode
   * @return the in memory percentage
   */
  private int getInMemoryPercentage(Inode inode) {
    if (!inode.isFile()) {
      return 0;
    }
    InodeFile inodeFile = (InodeFile) inode;

    long length = inodeFile.getLength();
    if (length == 0) {
      return 100;
    }

    long inMemoryLength = 0;
    for (BlockInfo info : mBlockMaster.getBlockInfoList(inodeFile.getBlockIds())) {
      if (isInTopStorageTier(info)) {
        inMemoryLength += info.getLength();
      }
    }
    return (int) (inMemoryLength * 100 / length);
  }

  /**
   * @return true if the given block is in the top storage level in some worker, false otherwise
   */
  private boolean isInTopStorageTier(BlockInfo blockInfo) {
    for (BlockLocation location : blockInfo.getLocations()) {
      if (mBlockMaster.getGlobalStorageTierAssoc().getOrdinal(location.getTierAlias()) == 0) {
        return true;
      }
    }
    return false;
  }

  /**
   * Creates a directory for a given path.
   * Needs {@link FileSystemAction#WRITE} permission on the parent of the path.
   *
   * @param path the path of the directory
   * @param options method options
   * @return an {@link tachyon.master.file.meta.InodeTree.CreatePathResult} representing the
   *         modified inodes and created inodes during path creation
   * @throws InvalidPathException when the path is invalid, please see documentation on
   *         {@link InodeTree#createPath(TachyonURI, CreatePathOptions)} for more details
   * @throws FileAlreadyExistsException when there is already a file at path
   * @throws IOException if a non-Tachyon related exception occurs
   * @throws AccessControlException if permission checking fails
   */
  public InodeTree.CreatePathResult mkdir(TachyonURI path, CreateDirectoryOptions options)
      throws InvalidPathException, FileAlreadyExistsException, IOException, AccessControlException {
    LOG.debug("mkdir {} ", path);
    MasterContext.getMasterSource().incCreateDirectoriesOps(1);
    synchronized (mInodeTree) {
      try {
        checkPermission(FileSystemAction.WRITE, path, true);
        CreatePathOptions createPathOptions = new CreatePathOptions.Builder(MasterContext.getConf())
            .setAllowExists(options.isAllowExists())
            .setDirectory(true)
            .setPersisted(options.isPersisted())
            .setRecursive(options.isRecursive())
            .setOperationTimeMs(options.getOperationTimeMs())
            .setPermissionStatus(PermissionStatus.get(MasterContext.getConf(), true))
            .build();
        InodeTree.CreatePathResult createResult = mInodeTree.createPath(path, createPathOptions);

        LOG.debug("writing journal entry for mkdir {}", path);
        writeJournalEntry(mDirectoryIdGenerator.toJournalEntry());
        journalCreatePathResult(createResult);
        flushJournal();
        LOG.debug("flushed journal for mkdir {}", path);
        MasterContext.getMasterSource().incDirectoriesCreated(1);
        return createResult;
      } catch (BlockInfoException e) {
        // Since we are creating a directory, the block size is ignored, no such exception should
        // happen.
        Throwables.propagate(e);
      }
    }
    return null;
  }

  /**
   * Journals the {@link InodeTree.CreatePathResult}. This does not flush the journal.
   * Synchronization is required outside of this method.
   *
   * @param createResult the {@link InodeTree.CreatePathResult} to journal
   */
  private void journalCreatePathResult(InodeTree.CreatePathResult createResult) {
    for (Inode inode : createResult.getModified()) {
      InodeLastModificationTimeEntry inodeLastModificationTime =
          InodeLastModificationTimeEntry.newBuilder()
          .setId(inode.getId())
          .setLastModificationTimeMs(inode.getLastModificationTimeMs())
          .build();
      writeJournalEntry(JournalEntry.newBuilder()
          .setInodeLastModificationTime(inodeLastModificationTime).build());
    }
    for (Inode inode : createResult.getCreated()) {
      writeJournalEntry(inode.toJournalEntry());
    }
    for (Inode inode : createResult.getPersisted()) {
      PersistDirectoryEntry persistDirectory = PersistDirectoryEntry.newBuilder()
          .setId(inode.getId())
          .build();
      writeJournalEntry(JournalEntry.newBuilder().setPersistDirectory(persistDirectory).build());
    }
  }

  /**
   * Renames a file to a destination.
   * Needs {@link FileSystemAction#WRITE} permission on the parent of the src path.
   * Needs {@link FileSystemAction#WRITE} permission on the parent of the dst path.
   *
   * @param srcPath the source path to rename
   * @param dstPath the destination path to rename the file to
   * @throws FileDoesNotExistException if a non-existent file is encountered
   * @throws InvalidPathException if an invalid path is encountered
   * @throws IOException if an I/O error occurs
   * @throws AccessControlException if permission checking fails
   * @throws FileAlreadyExistsException if the file already exists
   */
  public void rename(TachyonURI srcPath, TachyonURI dstPath) throws FileAlreadyExistsException,
      FileDoesNotExistException, InvalidPathException, IOException, AccessControlException {
    MasterContext.getMasterSource().incRenamePathOps(1);
    synchronized (mInodeTree) {
      checkPermission(FileSystemAction.WRITE, srcPath, true);
      checkPermission(FileSystemAction.WRITE, dstPath, true);
      Inode srcInode = mInodeTree.getInodeByPath(srcPath);
      // Renaming path to itself is a no-op.
      if (srcPath.equals(dstPath)) {
        return;
      }
      // Renaming the root is not allowed.
      if (srcPath.isRoot()) {
        throw new InvalidPathException(ExceptionMessage.ROOT_CANNOT_BE_RENAMED.getMessage());
      }
      if (dstPath.isRoot()) {
        throw new InvalidPathException(ExceptionMessage.RENAME_CANNOT_BE_TO_ROOT.getMessage());
      }
      // Renaming across mount points is not allowed.
      String srcMount = mMountTable.getMountPoint(srcPath);
      String dstMount = mMountTable.getMountPoint(dstPath);
      if ((srcMount == null && dstMount != null) || (srcMount != null && dstMount == null)
          || (srcMount != null && dstMount != null && !srcMount.equals(dstMount))) {
        throw new InvalidPathException(ExceptionMessage.RENAME_CANNOT_BE_ACROSS_MOUNTS.getMessage(
            srcPath, dstPath));
      }
      // Renaming onto a mount point is not allowed.
      if (mMountTable.isMountPoint(dstPath)) {
        throw new InvalidPathException(
            ExceptionMessage.RENAME_CANNOT_BE_ONTO_MOUNT_POINT.getMessage(dstPath));
      }
      // Renaming a path to one of its subpaths is not allowed. Check for that, by making sure
      // srcComponents isn't a prefix of dstComponents.
      if (PathUtils.hasPrefix(dstPath.getPath(), srcPath.getPath())) {
        throw new InvalidPathException(ExceptionMessage.RENAME_CANNOT_BE_TO_SUBDIRECTORY.getMessage(
            srcPath, dstPath));
      }

      TachyonURI dstParentURI = dstPath.getParent();

      // Get the inodes of the src and dst parents.
      Inode srcParentInode = mInodeTree.getInodeById(srcInode.getParentId());
      if (!srcParentInode.isDirectory()) {
        throw new InvalidPathException(
            ExceptionMessage.FILE_MUST_HAVE_VALID_PARENT.getMessage(srcPath));
      }
      Inode dstParentInode = mInodeTree.getInodeByPath(dstParentURI);
      if (!dstParentInode.isDirectory()) {
        throw new InvalidPathException(
            ExceptionMessage.FILE_MUST_HAVE_VALID_PARENT.getMessage(dstPath));
      }

      // Make sure destination path does not exist
      InodeDirectory dstParentDirectory = (InodeDirectory) dstParentInode;
      String[] dstComponents = PathUtils.getPathComponents(dstPath.getPath());
      if (dstParentDirectory.getChild(dstComponents[dstComponents.length - 1]) != null) {
        throw new FileAlreadyExistsException(
            ExceptionMessage.FILE_ALREADY_EXISTS.getMessage(dstPath));
      }

      // Now we remove srcInode from it's parent and insert it into dstPath's parent
      long opTimeMs = System.currentTimeMillis();
      renameInternal(srcInode.getId(), dstPath, false, opTimeMs);

      RenameEntry rename = RenameEntry.newBuilder()
          .setId(srcInode.getId())
          .setDstPath(dstPath.getPath())
          .setOpTimeMs(opTimeMs)
          .build();
      writeJournalEntry(JournalEntry.newBuilder().setRename(rename).build());
      flushJournal();

      LOG.debug("Renamed {} to {}", srcPath, dstPath);
    }
  }

  /**
   * Implements renaming.
   *
   * NOTE: {@link #mInodeTree} should already be locked before calling this method.
   *
   * @param fileId the file id of the rename source
   * @param dstPath the path to the rename destionation
   * @param replayed whether the operation is a result of replaying the journal
   * @param opTimeMs the time of the operation
   * @throws FileDoesNotExistException if a non-existent file is encountered
   * @throws InvalidPathException if an invalid path is encountered
   * @throws IOException if an I/O error is encountered
   */
  void renameInternal(long fileId, TachyonURI dstPath, boolean replayed, long opTimeMs)
      throws FileDoesNotExistException, InvalidPathException, IOException {
    Inode srcInode = mInodeTree.getInodeById(fileId);
    TachyonURI srcPath = mInodeTree.getPath(srcInode);
    LOG.debug("Renaming {} to {}", srcPath, dstPath);

    // If the source file is persisted, rename it in the UFS.
    FileInfo fileInfo = getFileInfoInternal(srcInode);
    if (!replayed && fileInfo.isPersisted()) {
      String ufsSrcPath = mMountTable.resolve(srcPath).toString();
      String ufsDstPath = mMountTable.resolve(dstPath).toString();
      UnderFileSystem ufs = UnderFileSystem.get(ufsSrcPath, MasterContext.getConf());
      String parentPath = new TachyonURI(ufsDstPath).getParent().toString();
      if (!ufs.exists(parentPath) && !ufs.mkdirs(parentPath, true)) {
        throw new IOException(ExceptionMessage.FAILED_UFS_CREATE.getMessage(parentPath));
      }
      if (!ufs.rename(ufsSrcPath, ufsDstPath)) {
        throw new IOException(
            ExceptionMessage.FAILED_UFS_RENAME.getMessage(ufsSrcPath, ufsDstPath));
      }
    }

    // TODO(jiri): A crash between now and the time the rename operation is journaled will result in
    // an inconsistency between Tachyon and UFS.
    Inode srcParentInode = mInodeTree.getInodeById(srcInode.getParentId());
    TachyonURI dstParentURI = dstPath.getParent();
    Inode dstParentInode = mInodeTree.getInodeByPath(dstParentURI);
    ((InodeDirectory) srcParentInode).removeChild(srcInode);
    srcParentInode.setLastModificationTimeMs(opTimeMs);
    srcInode.setParentId(dstParentInode.getId());
    srcInode.setName(dstPath.getName());
    ((InodeDirectory) dstParentInode).addChild(srcInode);
    dstParentInode.setLastModificationTimeMs(opTimeMs);
    MasterContext.getMasterSource().incPathsRenamed(1);
    propagatePersisted(srcInode, replayed);
  }

  /**
   * NOTE: {@link #mInodeTree} should already be locked before calling this method.
   *
   * @param entry the entry to use
   */
  private void renameFromEntry(RenameEntry entry) {
    MasterContext.getMasterSource().incRenamePathOps(1);
    try {
      renameInternal(entry.getId(), new TachyonURI(entry.getDstPath()), true,
          entry.getOpTimeMs());
    } catch (Exception e) {
      throw new RuntimeException(e);
    }
  }

  /**
   * Propagates the persisted status to all parents of the given inode in the same mount partition.
   *
   * NOTE: {@link #mInodeTree} should already be locked before calling this method.
   *
   * @param inode the inode to start the propagation at
   * @param replayed whether the invocation is a result of replaying the journal
   * @throws FileDoesNotExistException if a non-existent file is encountered
   */
  private void propagatePersisted(Inode inode, boolean replayed)
      throws FileDoesNotExistException {
    if (!inode.isPersisted()) {
      return;
    }
    Inode handle = inode;
    while (handle.getParentId() != InodeTree.NO_PARENT) {
      handle = mInodeTree.getInodeById(handle.getParentId());
      TachyonURI path = mInodeTree.getPath(handle);
      if (mMountTable.isMountPoint(path)) {
        // Stop propagating the persisted status at mount points.
        break;
      }
      if (handle.isPersisted()) {
        // Stop if a persisted directory is encountered.
        break;
      }
      handle.setPersistenceState(PersistenceState.PERSISTED);
      if (!replayed) {
        PersistDirectoryEntry persistDirectory = PersistDirectoryEntry.newBuilder()
            .setId(inode.getId())
            .build();
        writeJournalEntry(JournalEntry.newBuilder().setPersistDirectory(persistDirectory).build());
      }
    }
  }

  /**
   * Frees or evicts all of the blocks of the file from tachyon storage. If the given file is a
   * directory, and the 'recursive' flag is enabled, all descendant files will also be freed.
   * Needs {@link FileSystemAction#WRITE} permission on the path.
   *
   * @param path the path to free
   * @param recursive if true, and the file is a directory, all descendants will be freed
   * @return true if the file was freed
   * @throws FileDoesNotExistException if the file does not exist
   * @throws AccessControlException if permission checking fails
   * @throws InvalidPathException if the given path is invalid
   */
  public boolean free(TachyonURI path, boolean recursive)
      throws FileDoesNotExistException, InvalidPathException, AccessControlException {
    MasterContext.getMasterSource().incFreeFileOps(1);
    synchronized (mInodeTree) {
      Inode inode = mInodeTree.getInodeByPath(path);

      if (inode.isDirectory() && !recursive && ((InodeDirectory) inode).getNumberOfChildren() > 0) {
        // inode is nonempty, and we don't want to free a nonempty directory unless recursive is
        // true
        return false;
      }

      checkPermission(FileSystemAction.WRITE, path, false);
      List<Inode> freeInodes = new ArrayList<Inode>();
      freeInodes.add(inode);
      if (inode.isDirectory()) {
        freeInodes.addAll(mInodeTree.getInodeChildrenRecursive((InodeDirectory) inode));
      }

      // We go through each inode.
      for (int i = freeInodes.size() - 1; i >= 0; i--) {
        Inode freeInode = freeInodes.get(i);

        if (freeInode.isFile()) {
          // Remove corresponding blocks from workers.
          mBlockMaster.removeBlocks(((InodeFile) freeInode).getBlockIds());
        }
      }
      MasterContext.getMasterSource().incFilesFreed(freeInodes.size());
    }
    return true;
  }

  /**
   * Gets the path of a file with the given id.
   *
   * @param fileId the id of the file to look up
   * @return the path of the file
   * @throws FileDoesNotExistException raise if the file does not exist
   */
  public TachyonURI getPath(long fileId) throws FileDoesNotExistException {
    synchronized (mInodeTree) {
      return mInodeTree.getPath(mInodeTree.getInodeById(fileId));
    }
  }

  /**
   * @return the set of inode ids which are pinned
   */
  public Set<Long> getPinIdList() {
    synchronized (mInodeTree) {
      return mInodeTree.getPinIdSet();
    }
  }

  /**
   * @return the ufs address for this master
   */
  public String getUfsAddress() {
    return MasterContext.getConf().get(Constants.UNDERFS_ADDRESS);
  }

  /**
   * @return the white list
   */
  public List<String> getWhiteList() {
    synchronized (mInodeTree) {
      return mWhitelist.getList();
    }
  }

  /**
   * @return all the files lost on the workers
   */
  public List<Long> getLostFiles() {
    Set<Long> lostFiles = Sets.newHashSet();
    for (long blockId : mBlockMaster.getLostBlocks()) {
      // the file id is the container id of the block id
      long containerId = BlockId.getContainerId(blockId);
      long fileId = IdUtils.createFileId(containerId);
      lostFiles.add(fileId);
    }
    return new ArrayList<Long>(lostFiles);
  }

  /**
   * Reports a file as lost.
   *
   * @param fileId the id of the file
   * @throws FileDoesNotExistException if the file does not exist
   */
  public void reportLostFile(long fileId) throws FileDoesNotExistException {
    synchronized (mInodeTree) {
      Inode inode = mInodeTree.getInodeById(fileId);
      if (inode.isDirectory()) {
        LOG.warn("Reported file is a directory {}", inode);
        return;
      }

      List<Long> blockIds = Lists.newArrayList();
      try {
        for (FileBlockInfo fileBlockInfo : getFileBlockInfoList(getPath(fileId))) {
          blockIds.add(fileBlockInfo.getBlockInfo().getBlockId());
        }
      } catch (InvalidPathException e) {
        LOG.info("Failed to get file info {}", fileId, e);
      }
      mBlockMaster.reportLostBlocks(blockIds);
      LOG.info("Reported file loss of blocks {}. Tachyon will recompute it: {}", blockIds, fileId);
    }
  }

  /**
   * Loads metadata for the object identified by the given path from UFS into Tachyon.
   * Needs {@link FileSystemAction#READ} permission on the path.
   * Implicitly needs {@link FileSystemAction#WRITE} permission on the parent of the path.
   *
   * @param path the path for which metadata should be loaded
   * @param recursive whether parent directories should be created if they do not already exist
   * @return the file id of the loaded path
   * @throws BlockInfoException if an invalid block size is encountered
   * @throws FileAlreadyExistsException if the object to be loaded already exists
   * @throws FileDoesNotExistException if there is no UFS path
   * @throws InvalidPathException if invalid path is encountered
   * @throws InvalidFileSizeException if invalid file size is encountered
   * @throws FileAlreadyCompletedException if the file is already completed
   * @throws IOException if an I/O error occurs
   * @throws AccessControlException if permission checking fails
   */
  // TODO(jiri): Make it possible to load UFS objects recursively.
  public long loadMetadata(TachyonURI path, boolean recursive)
      throws BlockInfoException, FileAlreadyExistsException, FileDoesNotExistException,
      InvalidPathException, InvalidFileSizeException, FileAlreadyCompletedException, IOException,
      AccessControlException {
    TachyonURI ufsPath;
    synchronized (mInodeTree) {
      checkPermission(FileSystemAction.READ, path, false);
      ufsPath = mMountTable.resolve(path);
    }
    UnderFileSystem ufs = UnderFileSystem.get(ufsPath.toString(), MasterContext.getConf());
    try {
      if (!ufs.exists(ufsPath.getPath())) {
        throw new FileDoesNotExistException(
            ExceptionMessage.PATH_DOES_NOT_EXIST.getMessage(path.getPath()));
      }
      if (ufs.isFile(ufsPath.getPath())) {
        long ufsBlockSizeByte = ufs.getBlockSizeByte(ufsPath.toString());
        long ufsLength = ufs.getFileSize(ufsPath.toString());
        // Metadata loaded from UFS has no TTL set.
        CreateFileOptions createFileOptions = new CreateFileOptions.Builder(MasterContext.getConf())
            .setBlockSizeBytes(ufsBlockSizeByte)
            .setRecursive(recursive)
            .setPersisted(true)
            .build();
        long fileId = create(path, createFileOptions);
        CompleteFileOptions completeOptions =
            new CompleteFileOptions.Builder(MasterContext.getConf()).setUfsLength(ufsLength)
                .build();
        completeFile(path, completeOptions);
        return fileId;
      } else {
        return loadMetadataDirectory(path, recursive);
      }
    } catch (IOException e) {
      LOG.error(ExceptionUtils.getStackTrace(e));
      throw e;
    }
  }

  /**
   * Loads metadata for the directory identified by the given path from UFS into Tachyon. This does
   * not actually require looking at the UFS path.
   *
   * @param path the path for which metadata should be loaded
   * @param recursive whether parent directories should be created if they do not already exist
   * @return the file id of the loaded directory
   * @throws FileAlreadyExistsException if the object to be loaded already exists
   * @throws InvalidPathException if invalid path is encountered
   * @throws IOException if an I/O error occurs   *
   * @throws AccessControlException if permission checking fails
   */
  private long loadMetadataDirectory(TachyonURI path, boolean recursive)
      throws IOException, FileAlreadyExistsException, InvalidPathException, AccessControlException {
    CreateDirectoryOptions options =
        new CreateDirectoryOptions.Builder(MasterContext.getConf()).setRecursive(recursive)
            .setPersisted(true).build();
    InodeTree.CreatePathResult result = mkdir(path, options);
    List<Inode> inodes = null;
    if (result.getCreated().size() > 0) {
      inodes = result.getCreated();
    } else if (result.getPersisted().size() > 0) {
      inodes = result.getPersisted();
    } else if (result.getModified().size() > 0) {
      inodes = result.getModified();
    }
    if (inodes == null) {
      throw new FileAlreadyExistsException(ExceptionMessage.FILE_ALREADY_EXISTS.getMessage(path));
    }
    return inodes.get(inodes.size() - 1).getId();
  }

  /**
   * Mounts a UFS path onto a Tachyon path.
   * Needs {@link FileSystemAction#WRITE} permission on the parent of the Tachyon path.
   *
   * @param tachyonPath the Tachyon path to mount to
   * @param ufsPath the UFS path to mount
   * @throws FileAlreadyExistsException if the path to be mounted already exists
   * @throws InvalidPathException if an invalid path is encountered
   * @throws IOException if an I/O error occurs
   * @throws AccessControlException if the permission check fails
   */
  public void mount(TachyonURI tachyonPath, TachyonURI ufsPath)
      throws FileAlreadyExistsException, InvalidPathException, IOException, AccessControlException {
    MasterContext.getMasterSource().incMountOps(1);
    synchronized (mInodeTree) {
      checkPermission(FileSystemAction.WRITE, tachyonPath, true);
      mountInternal(tachyonPath, ufsPath);
      boolean loadMetadataSuceeded = false;
      try {
        // This will create the directory at tachyonPath
        loadMetadataDirectory(tachyonPath, false);
        loadMetadataSuceeded = true;
      } finally {
        if (!loadMetadataSuceeded) {
          unmountInternal(tachyonPath);
        }
        // Exception will be propagated from loadMetadataDirectory
      }
      AddMountPointEntry addMountPoint =
          AddMountPointEntry.newBuilder().setTachyonPath(tachyonPath.toString())
              .setUfsPath(ufsPath.toString()).build();
      writeJournalEntry(JournalEntry.newBuilder().setAddMountPoint(addMountPoint).build());
      flushJournal();
      MasterContext.getMasterSource().incPathsMounted(1);
    }
  }

  /**
   * NOTE: {@link #mInodeTree} should already be locked before calling this method.
   *
   * @param entry the entry to use
   * @throws FileAlreadyExistsException if the mount point already exists
   * @throws InvalidPathException if an invalid path is encountered
   * @throws IOException if an I/O exception occurs
   */
  void mountFromEntry(AddMountPointEntry entry)
      throws FileAlreadyExistsException, InvalidPathException, IOException {
    TachyonURI tachyonURI = new TachyonURI(entry.getTachyonPath());
    TachyonURI ufsURI = new TachyonURI(entry.getUfsPath());
    mountInternal(tachyonURI, ufsURI);
  }

  /**
   * NOTE: {@link #mInodeTree} should already be locked before calling this method.
   *
   * @param tachyonPath the Tachyon mount point
   * @param ufsPath the UFS endpoint to mount
   * @throws FileAlreadyExistsException if the mount point already exists
   * @throws InvalidPathException if an invalid path is encountered
   * @throws IOException if an I/O exception occurs
   */
  void mountInternal(TachyonURI tachyonPath, TachyonURI ufsPath)
      throws FileAlreadyExistsException, InvalidPathException, IOException {
    // Check that the ufsPath exists and is a directory
    UnderFileSystem ufs = UnderFileSystem.get(ufsPath.toString(), MasterContext.getConf());
    if (!ufs.exists(ufsPath.getPath())) {
      throw new IOException(ExceptionMessage.UFS_PATH_DOES_NOT_EXIST.getMessage(ufsPath.getPath()));
    }
    if (ufs.isFile(ufsPath.getPath())) {
      throw new IOException(ExceptionMessage.PATH_MUST_BE_DIRECTORY.getMessage(ufsPath.getPath()));
    }
    // Check that the tachyonPath we're creating doesn't shadow a path in the default UFS
    String defaultUfsPath = MasterContext.getConf().get(Constants.UNDERFS_ADDRESS);
    UnderFileSystem defaultUfs = UnderFileSystem.get(defaultUfsPath, MasterContext.getConf());
    if (defaultUfs.exists(PathUtils.concatPath(defaultUfsPath, tachyonPath.getPath()))) {
      throw new IOException(
          ExceptionMessage.MOUNT_PATH_SHADOWS_DEFAULT_UFS.getMessage(tachyonPath));
    }
    // This should check that we are not mounting a prefix of an existing mount, and that no
    // existing mount is a prefix of this mount.
    mMountTable.add(tachyonPath, ufsPath);
  }

  /**
   * Unmounts a UFS path previously mounted path onto a Tachyon path.
   * Needs {@link FileSystemAction#WRITE} permission on the parent of the Tachyon path.
   *
   * @param tachyonPath the Tachyon path to unmount, must be a mount point
   * @return true if the UFS path was successfully unmounted, false otherwise
   * @throws FileDoesNotExistException if the path to be mounted does not exist
   * @throws InvalidPathException if an invalid path is encountered
   * @throws IOException if an I/O error occurs
   * @throws AccessControlException if the permission check fails
   */
  public boolean unmount(TachyonURI tachyonPath)
      throws FileDoesNotExistException, InvalidPathException, IOException, AccessControlException {
    MasterContext.getMasterSource().incUnmountOps(1);
    synchronized (mInodeTree) {
      checkPermission(FileSystemAction.WRITE, tachyonPath, true);
      if (unmountInternal(tachyonPath)) {
        Inode inode = mInodeTree.getInodeByPath(tachyonPath);
        // Use the internal delete API, setting {@code replayed} to false to prevent the delete
        // operations from being persisted in the UFS.
        long fileId = inode.getId();
        long opTimeMs = System.currentTimeMillis();
        deleteFileRecursiveInternal(fileId, true /* replayed */, opTimeMs);
        DeleteFileEntry deleteFile = DeleteFileEntry.newBuilder()
            .setId(fileId)
            .setRecursive(true)
            .setOpTimeMs(opTimeMs)
            .build();
        writeJournalEntry(JournalEntry.newBuilder().setDeleteFile(deleteFile).build());
        DeleteMountPointEntry deleteMountPoint = DeleteMountPointEntry.newBuilder()
            .setTachyonPath(tachyonPath.toString())
            .build();
        writeJournalEntry(JournalEntry.newBuilder().setDeleteMountPoint(deleteMountPoint).build());
        flushJournal();
        MasterContext.getMasterSource().incPathsUnmounted(1);
        return true;
      }
    }
    return false;
  }

  /**
   * NOTE: {@link #mInodeTree} should already be locked before calling this method.
   *
   * @param entry the entry to use
   * @throws InvalidPathException if an invalid path is encountered
   */
  void unmountFromEntry(DeleteMountPointEntry entry) throws InvalidPathException {
    TachyonURI tachyonURI = new TachyonURI(entry.getTachyonPath());
    if (!unmountInternal(tachyonURI)) {
      LOG.error("Failed to unmount {}", tachyonURI);
    }
  }

  /**
   * NOTE: {@link #mInodeTree} should already be locked before calling this method.
   *
   * @param tachyonPath the Tachyon mount point to unmount
   * @return true if successful, false otherwise
   * @throws InvalidPathException if an invalied path is encountered
   */
  boolean unmountInternal(TachyonURI tachyonPath) throws InvalidPathException {
    return mMountTable.delete(tachyonPath);
  }

  /**
   * Resets a file. It first free the whole file, and then reinitializes it.
   * Implicitly needs {@link FileSystemAction#WRITE} permission on the path indicated by file id.
   *
   * @param fileId the id of the file
   * @throws FileDoesNotExistException if the file does not exist
   * @throws AccessControlException if permission checking fails
   * @throws InvalidPathException if the path is invalid for the id of the file
   */
  public void resetFile(long fileId)
      throws FileDoesNotExistException, InvalidPathException, AccessControlException {
    // TODO(yupeng) check the file is not persisted
    synchronized (mInodeTree) {
      // free the file first
      free(getPath(fileId), false);
      InodeFile inodeFile = (InodeFile) mInodeTree.getInodeById(fileId);
      inodeFile.reset();
    }
  }

  /**
<<<<<<< HEAD
   * Sets the file state.
   * Needs {@link FileSystemAction#WRITE} permission on the path.
=======
   * Sets the file attribute.
>>>>>>> 04eee8e2
   *
   * @param path the path to set attribute for
   * @param options attributes to be set, see {@link SetAttributeOptions}
   * @throws FileDoesNotExistException if the file does not exist
   * @throws AccessControlException if permission checking fails
   * @throws InvalidPathException if the given path is invalid
   */
  public void setAttribute(TachyonURI path, SetAttributeOptions options)
      throws FileDoesNotExistException, AccessControlException, InvalidPathException {
    MasterContext.getMasterSource().incSetAttributeOps(1);
    synchronized (mInodeTree) {
      long fileId = mInodeTree.getInodeByPath(path).getId();
      long opTimeMs = System.currentTimeMillis();

      Inode targetInode = mInodeTree.getInodeByPath(path);
      if (options.isRecursive() && targetInode.isDirectory()) {
        List<Inode> inodeChildren =
            mInodeTree.getInodeChildrenRecursive((InodeDirectory) targetInode);
        for (Inode inode : inodeChildren) {
          if (options.getGroup() != null
              || options.getPermission() != Constants.INVALID_PERMISSION) {
            checkOwner(path);
          }
          checkPermission(FileSystemAction.WRITE, mInodeTree.getPath(inode), false);
        }
        for (Inode inode : inodeChildren) {
          long id = inode.getId();
          setAttributeInternal(id, opTimeMs, options);
          journalSetAttribute(id, opTimeMs, options);
        }
      }
      if (options.getOwner() != null) {
        PermissionChecker.checkSuperuser(getClientUser(), getGroups(getClientUser()));
      }
      if (options.getGroup() != null || options.getPermission() != Constants.INVALID_PERMISSION) {
        checkOwner(path);
      }
      checkPermission(FileSystemAction.WRITE, path, false);
      setAttributeInternal(fileId, opTimeMs, options);
      journalSetAttribute(fileId, opTimeMs, options);
    }
  }

  /**
   * NOTE: {@link #mInodeTree} should already be locked before calling this method.
   *
   * @param fileId the file id to use
   * @param opTimeMs the operation time (in milliseconds)
   * @param options the method options
   */
  private void journalSetAttribute(long fileId, long opTimeMs, SetAttributeOptions options) {
    SetAttributeEntry.Builder builder =
        SetAttributeEntry.newBuilder().setId(fileId).setOpTimeMs(opTimeMs);
    if (options.getPinned() != null) {
      builder.setPinned(options.getPinned());
    }
    if (options.getTtl() != null) {
      builder.setTtl(options.getTtl());
    }
    if (options.getPersisted() != null) {
      builder.setPersisted(options.getPersisted());
    }
    if (options.getOwner() != null) {
      builder.setOwner(options.getOwner());
    }
    if (options.getGroup() != null) {
      builder.setGroup(options.getGroup());
    }
    if (options.getPermission() != Constants.INVALID_PERMISSION) {
      builder.setPermission(options.getPermission().shortValue());
    }
    writeJournalEntry(JournalEntry.newBuilder().setSetAttribute(builder).build());
    flushJournal();
  }

  /**
   * Schedules a file for async persistence.
   *
   * @param path the id of the file for persistence
   * @return the id of the worker that persistence is scheduled on
   * @throws FileDoesNotExistException when the file does not exist
   * @throws InvalidPathException if the given path is invalid
   */
  public long scheduleAsyncPersistence(TachyonURI path)
      throws FileDoesNotExistException, InvalidPathException {
    synchronized (mInodeTree) {
      long workerId = scheduleAsyncPersistenceInternal(path);
      long fileId = mInodeTree.getInodeByPath(path).getId();
      // write to journal
      AsyncPersistRequestEntry asyncPersistRequestEntry =
          AsyncPersistRequestEntry.newBuilder().setFileId(fileId).build();
      writeJournalEntry(
          JournalEntry.newBuilder().setAsyncPersistRequest(asyncPersistRequestEntry).build());
      flushJournal();
      return workerId;
    }
  }

  /**
   * NOTE: {@link #mInodeTree} should already be locked before calling this method.
   *
   * @param path the path to schedule asynchronous persistence for
   * @return the id of the worker that will perform the operation
   * @throws FileDoesNotExistException if the file does not exist
   * @throws InvalidPathException if an invalid path is encountered
   */
  private long scheduleAsyncPersistenceInternal(TachyonURI path) throws
      FileDoesNotExistException, InvalidPathException {
    // find the worker
    long workerId = getWorkerStoringFile(path);

    if (workerId == IdUtils.INVALID_WORKER_ID) {
      LOG.warn("No worker found to schedule async persistence for file {}", path);
      // no worker found, do nothing
      return workerId;
    }

    // update the state
    Inode inode = mInodeTree.getInodeByPath(path);
    inode.setPersistenceState(PersistenceState.IN_PROGRESS);
    long fileId = inode.getId();

    if (!mWorkerToAsyncPersistFiles.containsKey(workerId)) {
      mWorkerToAsyncPersistFiles.put(workerId, Sets.<Long>newHashSet());
    }
    mWorkerToAsyncPersistFiles.get(workerId).add(fileId);

    return workerId;
  }

  /**
   * Gets a worker where the given file is stored.
   *
   * @param path the path to the file
   * @return the id of the storing worker
   * @throws FileDoesNotExistException when the file does not exist on any worker
   */
  // TODO(calvin): Propagate the exceptions in certain cases
  private long getWorkerStoringFile(TachyonURI path) throws FileDoesNotExistException {
    Map<Long, Integer> workerBlockCounts = Maps.newHashMap();
    List<FileBlockInfo> blockInfoList;
    try {
      blockInfoList = getFileBlockInfoList(path);

      for (FileBlockInfo fileBlockInfo : blockInfoList) {
        for (BlockLocation blockLocation : fileBlockInfo.getBlockInfo().getLocations()) {
          if (workerBlockCounts.containsKey(blockLocation.getWorkerId())) {
            workerBlockCounts.put(blockLocation.getWorkerId(),
                workerBlockCounts.get(blockLocation.getWorkerId()) + 1);
          } else {
            workerBlockCounts.put(blockLocation.getWorkerId(), 1);
          }

          // TODO(yupeng) remove the requirement that all the blocks of a file must be stored on the
          // same worker, for now it returns the first worker that has all the blocks
          if (workerBlockCounts.get(blockLocation.getWorkerId()) == blockInfoList.size()) {
            return blockLocation.getWorkerId();
          }
        }
      }
    } catch (FileDoesNotExistException e) {
      LOG.error("The file {} to persist does not exist", path);
      return IdUtils.INVALID_WORKER_ID;
    } catch (InvalidPathException e) {
      LOG.error("The file {} to persist is invalid", path);
      return IdUtils.INVALID_WORKER_ID;
    }

    if (workerBlockCounts.size() == 0) {
      LOG.error("The file " + path + " does not exist on any worker");
      return IdUtils.INVALID_WORKER_ID;
    }

    LOG.error("Not all the blocks of file {} stored on the same worker", path);
    return IdUtils.INVALID_WORKER_ID;
  }

  /**
   * Polls the files to send to the given worker for persistence. It also removes files from the
   * worker entry in {@link #mWorkerToAsyncPersistFiles}.
   *
   * @param workerId the worker id
   * @return the list of files
   * @throws FileDoesNotExistException if the file does not exist
   * @throws InvalidPathException if the path is invalid
   */
  private List<PersistFile> pollFilesToCheckpoint(long workerId)
      throws FileDoesNotExistException, InvalidPathException {
    List<PersistFile> filesToPersist = Lists.newArrayList();
    List<Long> fileIdsToPersist = Lists.newArrayList();

    synchronized (mInodeTree) {
      if (!mWorkerToAsyncPersistFiles.containsKey(workerId)) {
        return filesToPersist;
      }

      Set<Long> scheduledFiles = mWorkerToAsyncPersistFiles.get(workerId);
      for (long fileId : scheduledFiles) {
        InodeFile inode = (InodeFile) mInodeTree.getInodeById(fileId);
        if (inode.isCompleted()) {
          fileIdsToPersist.add(fileId);
          List<Long> blockIds = Lists.newArrayList();
          for (FileBlockInfo fileBlockInfo : getFileBlockInfoList(mInodeTree.getPath(inode))) {
            blockIds.add(fileBlockInfo.getBlockInfo().getBlockId());
          }

          filesToPersist.add(new PersistFile(fileId, blockIds));
          // update the inode file persisence state
          inode.setPersistenceState(PersistenceState.IN_PROGRESS);
        }
      }
      mWorkerToAsyncPersistFiles.get(workerId).removeAll(fileIdsToPersist);
    }
    return filesToPersist;
  }

  /**
   * Instructs a worker to persist the files.
   * Implicitly needs {@link FileSystemAction#WRITE} permission on the path.
   *
   * @param workerId the id of the worker that heartbeats
   * @param persistedFiles the files that persisted on the worker
   * @return the command for persisting the blocks of a file
   * @throws FileDoesNotExistException if the file does not exist
   * @throws InvalidPathException if the file path corresponding to the file id is invalid
   * @throws AccessControlException if permission checking fails
   */
  public synchronized FileSystemCommand workerHeartbeat(long workerId, List<Long> persistedFiles)
      throws FileDoesNotExistException, InvalidPathException, AccessControlException {
    for (long fileId : persistedFiles) {
      setAttribute(getPath(fileId), new SetAttributeOptions.Builder().setPersisted(true).build());
    }

    // get the files for the given worker to checkpoint
    List<PersistFile> filesToCheckpoint = pollFilesToCheckpoint(workerId);
    if (!filesToCheckpoint.isEmpty()) {
      LOG.debug("Sent files {} to worker {} to persist", filesToCheckpoint, workerId);
    }
    FileSystemCommandOptions options = new FileSystemCommandOptions();
    options.setPersistOptions(new PersistCommandOptions(filesToCheckpoint));
    return new FileSystemCommand(CommandType.Persist, options);
  }

  /**
   * NOTE: {@link #mInodeTree} should already be locked before calling this method.
   *
   * @param fileId the file id to use
   * @param opTimeMs the operation time (in milliseconds)
   * @param options the method options
   * @throws FileDoesNotExistException
   */
  private void setAttributeInternal(long fileId, long opTimeMs, SetAttributeOptions options)
      throws FileDoesNotExistException {
    Inode inode = mInodeTree.getInodeById(fileId);
    if (options.getPinned() != null) {
      mInodeTree.setPinned(inode, options.getPinned(), opTimeMs);
      inode.setLastModificationTimeMs(opTimeMs);
    }
    if (options.getTtl() != null) {
      Preconditions.checkArgument(inode.isFile(), PreconditionMessage.TTL_ONLY_FOR_FILE);
      long ttl = options.getTtl();
      InodeFile file = (InodeFile) inode;
      if (file.getTtl() != ttl) {
        mTtlBuckets.remove(file);
        file.setTtl(ttl);
        mTtlBuckets.insert(file);
        file.setLastModificationTimeMs(opTimeMs);
      }
    }
    if (options.getPersisted() != null) {
      Preconditions.checkArgument(inode.isFile(), PreconditionMessage.PERSIST_ONLY_FOR_FILE);
      Preconditions.checkArgument(((InodeFile) inode).isCompleted(),
          PreconditionMessage.FILE_TO_PERSIST_MUST_BE_COMPLETE);
      InodeFile file = (InodeFile) inode;
      // TODO(manugoyal) figure out valid behavior in the un-persist case
      Preconditions.checkArgument(options.getPersisted(),
          PreconditionMessage.ERR_SET_STATE_UNPERSIST);
      if (!file.isPersisted()) {
        file.setPersistenceState(PersistenceState.PERSISTED);
        propagatePersisted(file, false);
        file.setLastModificationTimeMs(opTimeMs);
        MasterContext.getMasterSource().incFilesPersisted(1);
      }
    }
    if (options.getOwner() != null) {
      inode.setUserName(options.getOwner());
    }
    if (options.getGroup() != null) {
      inode.setGroupName(options.getGroup());
    }
    if (options.getPermission() != Constants.INVALID_PERMISSION) {
      inode.setPermission(options.getPermission().shortValue());
    }
  }

  /**
   * NOTE: {@link #mInodeTree} should already be locked before calling this method.
   *
   * @param entry the entry to use
   * @throws FileDoesNotExistException if the file does not exist
   */
  private void setAttributeFromEntry(SetAttributeEntry entry) throws FileDoesNotExistException {
    SetAttributeOptions.Builder options = new SetAttributeOptions.Builder();
    if (entry.hasPinned()) {
      options.setPinned(entry.getPinned());
    }
    if (entry.hasTtl()) {
      options.setTtl(entry.getTtl());
    }
    if (entry.hasPersisted()) {
      options.setPersisted(entry.getPersisted());
    }
<<<<<<< HEAD
    setStateInternal(entry.getId(), entry.getOpTimeMs(), options);
  }

  /**
   * Sets the acl of a file or directory. At least one of owner, group, or permission in the
   * {@link SetAclOptions} could be set at a time.
   * The client user needs to be a super user when setting owner.
   * The client user needs to be a super user or path owner when setting group or permission.
   *
   * @param path to be set acl on
   * @param options acl option to be set
   * @throws AccessControlException if permission checking fails
   * @throws InvalidPathException if the path is invalid
   */
  public void setAcl(TachyonURI path, SetAclOptions options) throws AccessControlException,
      InvalidPathException {
    Preconditions.checkArgument(options.isValid(), PreconditionMessage.INVALID_SET_ACL_OPTIONS,
        options.getOwner(), options.getGroup(), options.getPermission());

    if (options.getOwner() != null) {
      setOwner(path,new SetAclOptions.Builder().setOwner(options.getOwner())
          .setRecursive(options.isRecursive()).build());
    }

    if (options.getGroup() != null
        || options.getPermission() != Constants.INVALID_PERMISSION) {
      setGroupOrPermission(path, new SetAclOptions.Builder().setGroup(options.getGroup())
          .setPermission(options.getPermission()).setRecursive(options.isRecursive()).build());
    }
  }

  /**
   * Sets the user to be the owner of the path. Only a super user can change the owner of a path.
   *
   * @param path to be set owner on
   * @param options acl option to be set
   * @throws AccessControlException if permission checking fails
   * @throws InvalidPathException if the path is invalid
   */
  private void setOwner(TachyonURI path, SetAclOptions options)
      throws AccessControlException, InvalidPathException {
    PermissionChecker.checkSuperuser(getClientUser(), getGroups(getClientUser()));
    synchronized (mInodeTree) {
      long opTimeMs = System.currentTimeMillis();
      Inode targetInode = mInodeTree.getInodeByPath(path);
      if (options.isRecursive() && targetInode.isDirectory()) {
        List<Inode> inodeChildren =
            mInodeTree.getInodeChildrenRecursive((InodeDirectory) targetInode);
        for (Inode inode : inodeChildren) {
          setAclInternal(inode, opTimeMs, options);
        }
      }
      setAclInternal(targetInode, opTimeMs, options);
    }
  }

  /**
   * Sets the group or permission of the path. Only a super user or the path owner can change.
   *
   * @param path to be set permission on
   * @param options acl option to be set
   * @throws AccessControlException if permission checking fails
   * @throws InvalidPathException if the path is invalid
   */
  private void setGroupOrPermission(TachyonURI path, SetAclOptions options) throws
      AccessControlException, InvalidPathException {
    synchronized (mInodeTree) {
      checkOwner(path);
      long opTimeMs = System.currentTimeMillis();
      Inode targetInode = mInodeTree.getInodeByPath(path);
      if (options.isRecursive() && targetInode.isDirectory()) {
        List<Inode> inodeChildren =
            mInodeTree.getInodeChildrenRecursive((InodeDirectory) targetInode);
        for (Inode inode : inodeChildren) {
          checkOwner(mInodeTree.getPath(inode));
        }
        for (Inode inode : inodeChildren) {
          setAclInternal(inode, opTimeMs, options);
        }
      }
      setAclInternal(targetInode, opTimeMs, options);
    }
  }

  /**
   * Sets acl attributes to the inode. At least one of user, group, or permission in
   * {@link SetAclOptions} is set.
   *
   * NOTE: {@link #mInodeTree} should already be locked before calling this method.
   *
   * @param inode the inode to be set on
   * @param opTimeMs the time of the operation
   * @param options acl option to be set
   * @throws AccessControlException if security is not enabled
   */
  // TODO(jiri): To be consistent with the rest of the code base, use setAclInternal to implement
  // setAclFromEntry, not the other way around.
  private void setAclInternal(Inode inode, long opTimeMs, SetAclOptions options)
      throws AccessControlException {
    // throws exception if security is not enabled.
    if (!SecurityUtils.isSecurityEnabled(MasterContext.getConf())) {
      throw new AccessControlException(ExceptionMessage.SECURITY_IS_NOT_ENABLED.getMessage());
    }

    SetAclEntry.Builder setAcl = SetAclEntry.newBuilder().setId(inode.getId())
        .setOpTimeMs(opTimeMs);
    if (options.getOwner() != null) {
      setAcl.setUserName(options.getOwner());
    }
    if (options.getGroup() != null) {
      setAcl.setGroupName(options.getGroup());
    }
    if (options.getPermission() != Constants.INVALID_PERMISSION) {
      setAcl.setPermission(options.getPermission());
    }

    try {
      setAclFromEntry(setAcl.build());
    } catch (FileDoesNotExistException e) {
      LOG.warn("Exception happens when setting acl: ", e);
    }

    writeJournalEntry(JournalEntry.newBuilder().setSetAcl(setAcl).build());
    flushJournal();
  }

  /**
   * NOTE: {@link #mInodeTree} should already be locked before calling this method.
   *
   * @param entry the entry to use
   * @throws FileDoesNotExistException if the file does not exist
   */
  private void setAclFromEntry(SetAclEntry entry) throws FileDoesNotExistException {
    Inode inode = mInodeTree.getInodeById(entry.getId());
    inode.setLastModificationTimeMs(entry.getOpTimeMs());
    if (entry.hasUserName()) {
      inode.setUserName(entry.getUserName());
=======
    if (entry.hasOwner()) {
      options.setOwner(entry.getOwner());
>>>>>>> 04eee8e2
    }
    if (entry.hasGroup()) {
      options.setGroup(entry.getGroup());
    }
    if (entry.hasPermission()) {
      options.setPermission((short) entry.getPermission());
    }
    setAttributeInternal(entry.getId(), entry.getOpTimeMs(), options.build());
  }

  /**
   * Checks whether the client user is the owner of the path.
   *
   * NOTE: {@link #mInodeTree} should already be locked before calling this method.
   *
   * @param path to be checked on
   * @throws AccessControlException if permission checking fails
   * @throws InvalidPathException if the path is invalid
   */
  private void checkOwner(TachyonURI path) throws AccessControlException, InvalidPathException {
    // throws exception if security is not enabled.
    if (!SecurityUtils.isSecurityEnabled(MasterContext.getConf())) {
      throw new AccessControlException(ExceptionMessage.SECURITY_IS_NOT_ENABLED.getMessage());
    }

    // collects inodes info on the path
    List<FileInfo> fileInfos = collectFileInfoList(path);

    // collects user and groups
    String user = getClientUser();
    List<String> groups = getGroups(user);

    // checks the owner
    PermissionChecker.checkOwner(user, groups, path, fileInfos);
  }

  /**
   * Checks user's permission on a path. If the path is invalid, it should bypass the
   * {@link InvalidPathException} and the logic at operation will handle it.
   *
   * NOTE: {@link #mInodeTree} should already be locked before calling this method.
   *
   * @param action requested {@link FileSystemAction} by user
   * @param path the path to check permission on
   * @param checkParent indicates whether to check its parent
   * @throws AccessControlException if permission checking fails
   */
  private void checkPermission(FileSystemAction action, TachyonURI path, boolean checkParent)
      throws AccessControlException {
    // bypasses permission checking if security is not enabled.
    if (!SecurityUtils.isSecurityEnabled(MasterContext.getConf())) {
      return;
    }

    try {
      // collects inodes info on the path
      List<FileInfo> fileInfos = collectFileInfoList(path);

      // collects user and groups
      String user = getClientUser();
      List<String> groups = getGroups(user);

      // perform permission check
      String[] pathComponents = PathUtils.getPathComponents(path.getPath());
      if (checkParent) {
        if (// involved methods: create, mkdir, rename, deleteFile
            action.equals(FileSystemAction.WRITE)
            // create or mkdir under root "/", then assumes to have write permission.
            && (fileInfos.size() == 1 && pathComponents.length > 1)
            // rename or deleteFile under root "/", then must be the owner.
            || (fileInfos.size() == 2 && pathComponents.length == 2)) {
          // Handle a special case where the path is a level under root "/" and checking write
          // permission on it. We simply assume user has write permission on the root "/",
          // with a limitation that the user must be the owner of the path.
          PermissionChecker.checkOwner(user, groups, path, fileInfos);
        } else {
          PermissionChecker.checkParentPermission(user, groups, action, path, fileInfos);
        }
      } else {
        PermissionChecker.checkPermission(user, groups, action, path, fileInfos);
      }
    } catch (InvalidPathException e) {
      LOG.warn("Invalid Path {} for checking permission: " + e.getMessage(), path);
    }
  }

  /**
   * @return the client user
   * @throws AccessControlException if the client user information cannot be accessed
   */
  private String getClientUser() throws AccessControlException {
    try {
      User authorizedUser = PlainSaslServer.AuthorizedClientUser.get(MasterContext.getConf());
      if (authorizedUser == null) {
        throw new AccessControlException(
            ExceptionMessage.AUTHORIZED_CLIENT_USER_IS_NULL.getMessage());
      }
      return authorizedUser.getName();
    } catch (IOException e) {
      throw new AccessControlException(e.getMessage());
    }
  }

  /**
   * @param user the user to get groups for
   * @return the groups for the given user
   * @throws AccessControlException if the group service information cannot be accessed
   */
  private List<String> getGroups(String user) throws AccessControlException {
    try {
      return mGroupMappingService.getGroups(user);
    } catch (IOException e) {
      throw new AccessControlException(
          ExceptionMessage.PERMISSION_DENIED.getMessage(e.getMessage()));
    }
  }

  /**
   * NOTE: {@link #mInodeTree} should already be locked before calling this method.
   *
   * @param path the path to collect file information for
   * @return a list of {@link FileInfo}
   * @throws InvalidPathException if an invalid path is encountered
   */
  private List<FileInfo> collectFileInfoList(TachyonURI path) throws InvalidPathException {
    List<FileInfo> fileInfos = Lists.newArrayList();
    for (Inode inodeOnPath :  mInodeTree.collectInodes(path)) {
      fileInfos.add(inodeOnPath.generateClientFileInfo(mInodeTree.getPath(inodeOnPath).toString()));
    }

    String[] pathComponents = PathUtils.getPathComponents(path.getPath());
    if (pathComponents.length < fileInfos.size()) {
      throw new InvalidPathException(ExceptionMessage.PATH_INVALID.getMessage(path.getPath()));
    }
    return fileInfos;
  }

  /**
   * This class represents the executor for periodic inode ttl check.
   */
  private final class MasterInodeTtlCheckExecutor implements HeartbeatExecutor {
    @Override
    public void heartbeat() {
      synchronized (mInodeTree) {
        Set<TtlBucket> expiredBuckets = mTtlBuckets.getExpiredBuckets(System.currentTimeMillis());
        for (TtlBucket bucket : expiredBuckets) {
          for (InodeFile file : bucket.getFiles()) {
            if (!file.isDeleted()) {
              // file.isPinned() is deliberately not checked because ttl will have effect no matter
              // whether the file is pinned.
              try {
                deleteFile(mInodeTree.getPath(file), false);
              } catch (Exception e) {
                LOG.error("Exception trying to clean up {} for ttl check: {}", file.toString(),
                    e.toString());
              }
            }
          }
        }
        mTtlBuckets.removeBuckets(expiredBuckets);
      }
    }

    @Override
    public void close() {
      // Nothing to clean up
    }
  }

  /**
   * Lost files periodic check.
   */
  private final class LostFilesDetectionHeartbeatExecutor implements HeartbeatExecutor {
    @Override
    public void heartbeat() {
      for (long fileId : getLostFiles()) {
        // update the state
        synchronized (mInodeTree) {
          Inode inode;
          try {
            inode = mInodeTree.getInodeById(fileId);
            if (inode.getPersistenceState() != PersistenceState.PERSISTED) {
              inode.setPersistenceState(PersistenceState.LOST);
            }
          } catch (FileDoesNotExistException e) {
            LOG.error("Exception trying to get inode from inode tree: {}", e.toString());
          }
        }
      }
    }

    @Override
    public void close() {
      // Nothing to clean up
    }
  }
}<|MERGE_RESOLUTION|>--- conflicted
+++ resolved
@@ -454,8 +454,9 @@
       throws AccessControlException, FileDoesNotExistException, InvalidPathException {
     MasterContext.getMasterSource().incGetFileInfoOps(1);
     synchronized (mInodeTree) {
+      checkPermission(FileSystemAction.READ, path, false);
       // getFileInfoList should load from ufs if the file does not exist
-      checkPermission(FileSystemAction.READ, path, false);
+      getFileId(path);
       Inode inode = mInodeTree.getInodeByPath(path);
 
       List<FileInfo> ret = new ArrayList<FileInfo>();
@@ -1718,12 +1719,10 @@
   }
 
   /**
-<<<<<<< HEAD
-   * Sets the file state.
+   * Sets the file attribute.
    * Needs {@link FileSystemAction#WRITE} permission on the path.
-=======
-   * Sets the file attribute.
->>>>>>> 04eee8e2
+   * The client user needs to be a super user when setting owner.
+   * The client user needs to be a super user or path owner when setting group or permission.
    *
    * @param path the path to set attribute for
    * @param options attributes to be set, see {@link SetAttributeOptions}
@@ -2036,148 +2035,8 @@
     if (entry.hasPersisted()) {
       options.setPersisted(entry.getPersisted());
     }
-<<<<<<< HEAD
-    setStateInternal(entry.getId(), entry.getOpTimeMs(), options);
-  }
-
-  /**
-   * Sets the acl of a file or directory. At least one of owner, group, or permission in the
-   * {@link SetAclOptions} could be set at a time.
-   * The client user needs to be a super user when setting owner.
-   * The client user needs to be a super user or path owner when setting group or permission.
-   *
-   * @param path to be set acl on
-   * @param options acl option to be set
-   * @throws AccessControlException if permission checking fails
-   * @throws InvalidPathException if the path is invalid
-   */
-  public void setAcl(TachyonURI path, SetAclOptions options) throws AccessControlException,
-      InvalidPathException {
-    Preconditions.checkArgument(options.isValid(), PreconditionMessage.INVALID_SET_ACL_OPTIONS,
-        options.getOwner(), options.getGroup(), options.getPermission());
-
-    if (options.getOwner() != null) {
-      setOwner(path,new SetAclOptions.Builder().setOwner(options.getOwner())
-          .setRecursive(options.isRecursive()).build());
-    }
-
-    if (options.getGroup() != null
-        || options.getPermission() != Constants.INVALID_PERMISSION) {
-      setGroupOrPermission(path, new SetAclOptions.Builder().setGroup(options.getGroup())
-          .setPermission(options.getPermission()).setRecursive(options.isRecursive()).build());
-    }
-  }
-
-  /**
-   * Sets the user to be the owner of the path. Only a super user can change the owner of a path.
-   *
-   * @param path to be set owner on
-   * @param options acl option to be set
-   * @throws AccessControlException if permission checking fails
-   * @throws InvalidPathException if the path is invalid
-   */
-  private void setOwner(TachyonURI path, SetAclOptions options)
-      throws AccessControlException, InvalidPathException {
-    PermissionChecker.checkSuperuser(getClientUser(), getGroups(getClientUser()));
-    synchronized (mInodeTree) {
-      long opTimeMs = System.currentTimeMillis();
-      Inode targetInode = mInodeTree.getInodeByPath(path);
-      if (options.isRecursive() && targetInode.isDirectory()) {
-        List<Inode> inodeChildren =
-            mInodeTree.getInodeChildrenRecursive((InodeDirectory) targetInode);
-        for (Inode inode : inodeChildren) {
-          setAclInternal(inode, opTimeMs, options);
-        }
-      }
-      setAclInternal(targetInode, opTimeMs, options);
-    }
-  }
-
-  /**
-   * Sets the group or permission of the path. Only a super user or the path owner can change.
-   *
-   * @param path to be set permission on
-   * @param options acl option to be set
-   * @throws AccessControlException if permission checking fails
-   * @throws InvalidPathException if the path is invalid
-   */
-  private void setGroupOrPermission(TachyonURI path, SetAclOptions options) throws
-      AccessControlException, InvalidPathException {
-    synchronized (mInodeTree) {
-      checkOwner(path);
-      long opTimeMs = System.currentTimeMillis();
-      Inode targetInode = mInodeTree.getInodeByPath(path);
-      if (options.isRecursive() && targetInode.isDirectory()) {
-        List<Inode> inodeChildren =
-            mInodeTree.getInodeChildrenRecursive((InodeDirectory) targetInode);
-        for (Inode inode : inodeChildren) {
-          checkOwner(mInodeTree.getPath(inode));
-        }
-        for (Inode inode : inodeChildren) {
-          setAclInternal(inode, opTimeMs, options);
-        }
-      }
-      setAclInternal(targetInode, opTimeMs, options);
-    }
-  }
-
-  /**
-   * Sets acl attributes to the inode. At least one of user, group, or permission in
-   * {@link SetAclOptions} is set.
-   *
-   * NOTE: {@link #mInodeTree} should already be locked before calling this method.
-   *
-   * @param inode the inode to be set on
-   * @param opTimeMs the time of the operation
-   * @param options acl option to be set
-   * @throws AccessControlException if security is not enabled
-   */
-  // TODO(jiri): To be consistent with the rest of the code base, use setAclInternal to implement
-  // setAclFromEntry, not the other way around.
-  private void setAclInternal(Inode inode, long opTimeMs, SetAclOptions options)
-      throws AccessControlException {
-    // throws exception if security is not enabled.
-    if (!SecurityUtils.isSecurityEnabled(MasterContext.getConf())) {
-      throw new AccessControlException(ExceptionMessage.SECURITY_IS_NOT_ENABLED.getMessage());
-    }
-
-    SetAclEntry.Builder setAcl = SetAclEntry.newBuilder().setId(inode.getId())
-        .setOpTimeMs(opTimeMs);
-    if (options.getOwner() != null) {
-      setAcl.setUserName(options.getOwner());
-    }
-    if (options.getGroup() != null) {
-      setAcl.setGroupName(options.getGroup());
-    }
-    if (options.getPermission() != Constants.INVALID_PERMISSION) {
-      setAcl.setPermission(options.getPermission());
-    }
-
-    try {
-      setAclFromEntry(setAcl.build());
-    } catch (FileDoesNotExistException e) {
-      LOG.warn("Exception happens when setting acl: ", e);
-    }
-
-    writeJournalEntry(JournalEntry.newBuilder().setSetAcl(setAcl).build());
-    flushJournal();
-  }
-
-  /**
-   * NOTE: {@link #mInodeTree} should already be locked before calling this method.
-   *
-   * @param entry the entry to use
-   * @throws FileDoesNotExistException if the file does not exist
-   */
-  private void setAclFromEntry(SetAclEntry entry) throws FileDoesNotExistException {
-    Inode inode = mInodeTree.getInodeById(entry.getId());
-    inode.setLastModificationTimeMs(entry.getOpTimeMs());
-    if (entry.hasUserName()) {
-      inode.setUserName(entry.getUserName());
-=======
     if (entry.hasOwner()) {
       options.setOwner(entry.getOwner());
->>>>>>> 04eee8e2
     }
     if (entry.hasGroup()) {
       options.setGroup(entry.getGroup());
