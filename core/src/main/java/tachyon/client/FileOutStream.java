/*
 * Licensed to the University of California, Berkeley under one or more contributor license
 * agreements. See the NOTICE file distributed with this work for additional information regarding
 * copyright ownership. The ASF licenses this file to You under the Apache License, Version 2.0 (the
 * "License"); you may not use this file except in compliance with the License. You may obtain a
 * copy of the License at
 * 
 * http://www.apache.org/licenses/LICENSE-2.0
 * 
 * Unless required by applicable law or agreed to in writing, software distributed under the License
 * is distributed on an "AS IS" BASIS, WITHOUT WARRANTIES OR CONDITIONS OF ANY KIND, either express
 * or implied. See the License for the specific language governing permissions and limitations under
 * the License.
 */

package tachyon.client;

import java.io.IOException;
import java.io.OutputStream;
import java.util.ArrayList;
import java.util.List;

import org.slf4j.Logger;
import org.slf4j.LoggerFactory;

import tachyon.Constants;
import tachyon.UnderFileSystem;
import tachyon.conf.TachyonConf;
import tachyon.util.CommonUtils;

/**
 * <code>FileOutStream</code> implementation of TachyonFile. It can only be gotten by calling the
 * methods in <code>tachyon.client.TachyonFile</code>, but can not be initialized by the client
 * code.
 */
public class FileOutStream extends OutStream {
  private static final Logger LOG = LoggerFactory.getLogger(Constants.LOGGER_TYPE);

  private final long mBlockCapacityByte;

  private BlockOutStream mCurrentBlockOutStream;
  private long mCurrentBlockId;
  private long mCurrentBlockLeftByte;
  private List<BlockOutStream> mPreviousBlockOutStreams;
  private long mCachedBytes;

  private OutputStream mCheckpointOutputStream = null;
  private String mUnderFsFile = null;

  private boolean mClosed = false;
  private boolean mCancel = false;

  /**
   * @param file the output file
   * @param opType the OutStream's write type
   * @param ufsConf the under file system configuration
   * @param tachyonConf the TachyonConf instance for this file output stream.
   * @throws IOException
   */
  FileOutStream(TachyonFile file, WriteType opType, Object ufsConf, TachyonConf tachyonConf)
      throws IOException {
    super(file, opType, tachyonConf);

    mBlockCapacityByte = file.getBlockSizeByte();

    // TODO Support and test append.
    mCurrentBlockOutStream = null;
    mCurrentBlockId = -1;
    mCurrentBlockLeftByte = 0;
    mPreviousBlockOutStreams = new ArrayList<BlockOutStream>();
    mCachedBytes = 0;

    if (mWriteType.isThrough()) {
<<<<<<< HEAD
      mUnderFsFile = CommonUtils.concat(mTachyonFS.createAndGetUserUfsTempFolder(), mFile.mFileId);
      UnderFileSystem underfsClient = UnderFileSystem.get(mUnderFsFile, ufsConf, tachyonConf);
=======
      mUnderFsFile = CommonUtils.concat(mTachyonFS.createAndGetUserUfsTempFolder(ufsConf), 
            mFile.mFileId);
      UnderFileSystem underfsClient = UnderFileSystem.get(mUnderFsFile, ufsConf);
>>>>>>> 2a67a67f
      if (mBlockCapacityByte > Integer.MAX_VALUE) {
        throw new IOException("BLOCK_CAPCAITY (" + mBlockCapacityByte + ") can not bigger than "
            + Integer.MAX_VALUE);
      }
      mCheckpointOutputStream = underfsClient.create(mUnderFsFile, (int) mBlockCapacityByte);
    }
  }

  @Override
  public void cancel() throws IOException {
    mCancel = true;
    close();
  }

  @Override
  public void close() throws IOException {
    if (!mClosed) {
      if (mCurrentBlockOutStream != null) {
        mPreviousBlockOutStreams.add(mCurrentBlockOutStream);
      }

      Boolean canComplete = false;
      if (mWriteType.isThrough()) {
        if (mCancel) {
          mCheckpointOutputStream.close();
          UnderFileSystem underFsClient = UnderFileSystem.get(mUnderFsFile, mTachyonConf);
          underFsClient.delete(mUnderFsFile, false);
        } else {
          mCheckpointOutputStream.flush();
          mCheckpointOutputStream.close();
          mTachyonFS.addCheckpoint(mFile.mFileId);
          canComplete = true;
        }
      }

      if (mWriteType.isCache()) {
        try {
          if (mCancel) {
            for (BlockOutStream bos : mPreviousBlockOutStreams) {
              bos.cancel();
            }
          } else {
            for (BlockOutStream bos : mPreviousBlockOutStreams) {
              bos.close();
            }
            canComplete = true;
          }
        } catch (IOException ioe) {
          if (mWriteType.isMustCache()) {
            LOG.error(ioe.getMessage(), ioe);
            throw new IOException("Fail to cache: " + mWriteType, ioe);
          } else {
            LOG.warn("Fail to cache for: ", ioe);
          }
        }
      }

      if (canComplete) {
        if (mWriteType.isAsync()) {
          mTachyonFS.asyncCheckpoint(mFile.mFileId);
        }
        mTachyonFS.completeFile(mFile.mFileId);
      }
    }

    mClosed = true;
  }

  @Override
  public void flush() throws IOException {
    // TODO We only flush the checkpoint output stream. Flush for RAMFS block streams.
    if (mWriteType.isThrough()) {
      mCheckpointOutputStream.flush();
    }
  }

  private void getNextBlock() throws IOException {
    if (mCurrentBlockId != -1) {
      if (mCurrentBlockLeftByte != 0) {
        throw new IOException("The current block still has space left, no need to get new block");
      }
      mPreviousBlockOutStreams.add(mCurrentBlockOutStream);
    }

    if (mWriteType.isCache()) {
      mCurrentBlockId = mFile.getBlockIdBasedOnOffset(mCachedBytes);
      mCurrentBlockLeftByte = mBlockCapacityByte;

      mCurrentBlockOutStream =
          new BlockOutStream(mFile, mWriteType, (int) (mCachedBytes / mBlockCapacityByte),
              mTachyonConf);
    }
  }

  @Override
  public void write(byte[] b) throws IOException {
    write(b, 0, b.length);
  }

  @Override
  public void write(byte[] b, int off, int len) throws IOException {
    if (b == null) {
      throw new NullPointerException();
    } else if ((off < 0) || (off > b.length) || (len < 0) || ((off + len) > b.length)
        || ((off + len) < 0)) {
      throw new IndexOutOfBoundsException();
    }

    if (mWriteType.isCache()) {
      try {
        int tLen = len;
        int tOff = off;
        while (tLen > 0) {
          if (mCurrentBlockLeftByte == 0) {
            getNextBlock();
          } else if (mCurrentBlockLeftByte < 0 || mCurrentBlockOutStream == null) {
            throw new IOException("mCurrentBlockLeftByte " + mCurrentBlockLeftByte + " "
                + mCurrentBlockOutStream);
          }
          if (mCurrentBlockLeftByte >= tLen) {
            mCurrentBlockOutStream.write(b, tOff, tLen);
            mCurrentBlockLeftByte -= tLen;
            mCachedBytes += tLen;
            tOff += tLen;
            tLen = 0;
          } else {
            mCurrentBlockOutStream.write(b, tOff, (int) mCurrentBlockLeftByte);
            tOff += mCurrentBlockLeftByte;
            tLen -= mCurrentBlockLeftByte;
            mCachedBytes += mCurrentBlockLeftByte;
            mCurrentBlockLeftByte = 0;
          }
        }
      } catch (IOException e) {
        if (mWriteType.isMustCache()) {
          LOG.error(e.getMessage(), e);
          throw new IOException("Fail to cache: " + mWriteType, e);
        } else {
          LOG.warn("Fail to cache for: ", e);
        }
      }
    }

    if (mWriteType.isThrough()) {
      mCheckpointOutputStream.write(b, off, len);
    }
  }

  @Override
  public void write(int b) throws IOException {
    if (mWriteType.isCache()) {
      try {
        if (mCurrentBlockId == -1 || mCurrentBlockLeftByte == 0) {
          getNextBlock();
        }
        // TODO Cache the exception here.
        mCurrentBlockOutStream.write(b);
        mCurrentBlockLeftByte --;
        mCachedBytes ++;
      } catch (IOException e) {
        if (mWriteType.isMustCache()) {
          LOG.error(e.getMessage(), e);
          throw new IOException("Fail to cache: " + mWriteType, e);
        } else {
          LOG.warn("Fail to cache for: ", e);
        }
      }
    }

    if (mWriteType.isThrough()) {
      mCheckpointOutputStream.write(b);
    }
  }
}<|MERGE_RESOLUTION|>--- conflicted
+++ resolved
@@ -71,16 +71,11 @@
     mCachedBytes = 0;
 
     if (mWriteType.isThrough()) {
-<<<<<<< HEAD
-      mUnderFsFile = CommonUtils.concat(mTachyonFS.createAndGetUserUfsTempFolder(), mFile.mFileId);
+      mUnderFsFile = CommonUtils.concat(mTachyonFS.createAndGetUserUfsTempFolder(ufsConf),
+          mFile.mFileId);
       UnderFileSystem underfsClient = UnderFileSystem.get(mUnderFsFile, ufsConf, tachyonConf);
-=======
-      mUnderFsFile = CommonUtils.concat(mTachyonFS.createAndGetUserUfsTempFolder(ufsConf), 
-            mFile.mFileId);
-      UnderFileSystem underfsClient = UnderFileSystem.get(mUnderFsFile, ufsConf);
->>>>>>> 2a67a67f
       if (mBlockCapacityByte > Integer.MAX_VALUE) {
-        throw new IOException("BLOCK_CAPCAITY (" + mBlockCapacityByte + ") can not bigger than "
+        throw new IOException("BLOCK_CAPACITY (" + mBlockCapacityByte + ") can not bigger than "
             + Integer.MAX_VALUE);
       }
       mCheckpointOutputStream = underfsClient.create(mUnderFsFile, (int) mBlockCapacityByte);
